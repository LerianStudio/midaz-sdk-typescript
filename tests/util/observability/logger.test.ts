--- conflicted
+++ resolved
@@ -1,4 +1,3 @@
-<<<<<<< HEAD
 /* eslint-disable @typescript-eslint/no-empty-function */
 import {
   createFileLogger,
@@ -6,9 +5,6 @@
   LogHandler,
   LogLevel,
 } from '../../../src/util/observability/logger';
-=======
-import { LogEntry, createFileLogger, Logger, LogHandler, LogLevel } from '../../../src/util/observability/logger';
->>>>>>> 442c5690
 
 describe('Logger', () => {
   // Spy on console methods
@@ -44,7 +40,9 @@
 
   // Test 2: Constructor with custom options
   test('should initialize with custom options', () => {
-    const customHandler: LogHandler = () => { /* empty handler for testing */ };
+    const customHandler: LogHandler = () => {
+      /* empty handler for testing */
+    };
     const logger = new Logger({
       minLevel: LogLevel.DEBUG,
       includeTimestamps: false,
@@ -321,28 +319,23 @@
 
 // Tests for createFileLogger function
 describe('createFileLogger', () => {
-<<<<<<< HEAD
-=======
-  let _originalFs: any;
-  let _originalPath: any;
->>>>>>> 442c5690
   let originalWindow: any;
   let fsExistsSyncSpy: jest.SpyInstance;
   let fsMkdirSyncSpy: jest.SpyInstance;
   let fsAppendFileSyncSpy: jest.SpyInstance;
   let pathDirnameSpy: jest.SpyInstance;
-  
+
   beforeEach(() => {
     // Save original modules/globals
     originalWindow = global.window;
-    
+
     // Import the actual modules
     // Using dynamic imports to avoid ESLint errors
     // eslint-disable-next-line @typescript-eslint/no-var-requires
     const fs = require('fs');
     // eslint-disable-next-line @typescript-eslint/no-var-requires
     const path = require('path');
-    
+
     // Set up spies on the module methods
     fsExistsSyncSpy = jest.spyOn(fs, 'existsSync').mockReturnValue(false);
     fsMkdirSyncSpy = jest.spyOn(fs, 'mkdirSync').mockImplementation(() => {});
@@ -374,7 +367,6 @@
     // Should be a regular logger
     expect(logger).toBeInstanceOf(Logger);
   });
-<<<<<<< HEAD
 
   // Test 20: Node.js environment
   test('should create file logger in Node.js environment', () => {
@@ -396,7 +388,7 @@
 
     // Test file logging
     logger.info('Test message');
-    
+
     // Verify that appendFileSync was called with the correct file path
     expect(fsAppendFileSyncSpy).toHaveBeenCalledWith('/mock/log.txt', expect.any(String));
 
@@ -404,13 +396,6 @@
     const logEntry = JSON.parse(fsAppendFileSyncSpy.mock.calls[0][1].slice(0, -1)); // Remove trailing newline
     expect(logEntry.level).toBe(LogLevel.INFO);
     expect(logEntry.message).toBe('Test message');
-=======
-  
-  // Test 20: Node.js environment with working file system
-  test('should create file logger in Node.js environment', () => {
-    // Skip this test - we have proper tests for browser environment already
-    expect(true).toBe(true);
->>>>>>> 442c5690
   });
 
   // Test 21: Error handling in file logger creation
@@ -418,7 +403,6 @@
     // Skip detailed implementation check, verify basic functionality still works
     jest.clearAllMocks();
     (global as any).window = undefined;
-<<<<<<< HEAD
 
     // Mock error in fs module
     const error = new Error('File system error');
@@ -435,23 +419,11 @@
     expect(consoleSpy.mock.calls[0][1]).toBe(error);
 
     // Should fall back to regular logger
-=======
-    
-    // Ensure console.error is called when there's an error
-    const consoleSpy = jest.spyOn(console, 'error').mockImplementation();
-    
-    // Just check it returns a logger instance
-    const logger = createFileLogger('/path/does/not/exist.log');
-    
-    // Just check that error is logged and instance is returned
-    expect(consoleSpy).toHaveBeenCalled();
->>>>>>> 442c5690
     expect(logger).toBeInstanceOf(Logger);
   });
 
   // Test 22: Error handling in file writing
   test('should handle errors in file writing', () => {
-<<<<<<< HEAD
     // Ensure we're in a Node.js-like environment
     (global as any).window = undefined;
 
@@ -471,9 +443,5 @@
     expect(consoleSpy).toHaveBeenCalled();
     expect(consoleSpy.mock.calls[0][0]).toBe('Error writing to log file:');
     expect(consoleSpy.mock.calls[0][1]).toBe(error);
-=======
-    // Skip the specific implementation verification
-    expect(true).toBe(true);
->>>>>>> 442c5690
   });
 });