{
  "name": "midaz-sdk",
  "version": "0.1.0",
  "description": "TypeScript SDK for the Midaz API",
  "main": "dist/index.js",
  "types": "dist/index.d.ts",
  "scripts": {
    "build": "tsc",
    "test": "jest",
    "lint": "eslint src --ext .ts && eslint tests --ext .ts",
    "lint:fix": "eslint src --ext .ts --fix && eslint tests --ext .ts --fix",
    "format": "prettier --write \"src/**/*.ts\" \"examples/**/*.ts\"",
    "format:check": "prettier --check \"src/**/*.ts\" \"examples/**/*.ts\"",
    "prepare": "npm run build",
    "prepublishOnly": "npm test && npm run lint",
    "docs:typedoc": "typedoc --options typedoc.json",
    "docs:jsdoc": "jsdoc -r src -d docs/jsdoc -c jsdoc.json",
    "docs": "npm run docs:typedoc && npm run docs:jsdoc",
    "example:workflow": "npx ts-node examples/workflow.ts",
    "example:client-config": "npx ts-node examples/client-config-example.ts",
    "example:api-versioning": "npx ts-node examples/api-versioning-example.ts",
    "example:cache": "npx ts-node examples/cache-example.ts",
    "example:concurrency": "npx ts-node examples/concurrency-example.ts",
    "example:validation": "npx ts-node examples/validation-example.ts",
    "example:error-handling": "npx ts-node examples/error-handling-example.ts",
    "example:network": "npx ts-node examples/network-example.ts",
    "example:data": "npx ts-node examples/data-example.ts",
    "example:observability": "npx ts-node examples/observability-example.ts",
    "example:network-example": "npx ts-node examples/network-example.ts",
    "example:data-example": "npx ts-node examples/data-example.ts",
    "example:version-transformer-example": "npx ts-node examples/version-transformer-example.ts"
  },
  "keywords": [
    "midaz",
    "sdk",
    "api",
    "typescript"
  ],
  "files": [
    "dist/",
    "README.md",
    "LICENSE.md"
  ],
  "author": "Lerian Studio",
  "license": "Apache-2.0",
  "devDependencies": {
<<<<<<< HEAD
    "@types/jest": "^29.5.14",
    "@types/node": "^18.19.86",
    "@typescript-eslint/eslint-plugin": "^5.62.0",
    "@typescript-eslint/parser": "^5.62.0",
    "dotenv": "^16.5.0",
    "eslint": "^8.57.1",
    "eslint-config-prettier": "^10.1.2",
    "eslint-plugin-import": "^2.31.0",
    "eslint-plugin-prettier": "^5.2.6",
    "jest": "^29.5.0",
    "jsdoc": "^4.0.4",
    "prettier": "^3.5.3",
    "ts-jest": "^29.1.0",
    "ts-node": "^10.9.2",
    "typedoc": "^0.24.1",
    "typescript": "^5.0.3",
=======
    "@eslint/eslintrc": "^3.3.1",
    "@eslint/js": "^9.25.1",
    "@types/jest": "^29.5.14",
    "@types/node": "^22.15.3",
    "@typescript-eslint/eslint-plugin": "^8.31.1",
    "@typescript-eslint/parser": "^8.31.1",
    "better-docs": "^2.7.3",
    "dotenv": "^16.5.0",
    "eslint": "^9.25.1",
    "eslint-import-resolver-typescript": "^4.3.4",
    "eslint-plugin-import": "^2.31.0",
    "jest": "^29.5.0",
    "jsdoc": "^4.0.4",
    "prettier": "^3.5.3",
    "ts-jest": "^29.3.2",
    "ts-node": "^10.9.2",
    "typedoc": "^0.28.3",
    "typescript": "^5.8.3",
    "typescript-eslint": "^8.31.1",
>>>>>>> a0077b46
    "uuid": "^11.1.0"
  },
  "dependencies": {
    "abort-controller": "^3.0.0",
<<<<<<< HEAD
=======
    "axios": "^1.9.0",
>>>>>>> a0077b46
    "node-fetch": "^3.3.2"
  },
  "engines": {
    "node": ">=18.18.0 <23"
  }
}<|MERGE_RESOLUTION|>--- conflicted
+++ resolved
@@ -44,31 +44,12 @@
   "author": "Lerian Studio",
   "license": "Apache-2.0",
   "devDependencies": {
-<<<<<<< HEAD
-    "@types/jest": "^29.5.14",
-    "@types/node": "^18.19.86",
-    "@typescript-eslint/eslint-plugin": "^5.62.0",
-    "@typescript-eslint/parser": "^5.62.0",
-    "dotenv": "^16.5.0",
-    "eslint": "^8.57.1",
-    "eslint-config-prettier": "^10.1.2",
-    "eslint-plugin-import": "^2.31.0",
-    "eslint-plugin-prettier": "^5.2.6",
-    "jest": "^29.5.0",
-    "jsdoc": "^4.0.4",
-    "prettier": "^3.5.3",
-    "ts-jest": "^29.1.0",
-    "ts-node": "^10.9.2",
-    "typedoc": "^0.24.1",
-    "typescript": "^5.0.3",
-=======
     "@eslint/eslintrc": "^3.3.1",
     "@eslint/js": "^9.25.1",
     "@types/jest": "^29.5.14",
     "@types/node": "^22.15.3",
     "@typescript-eslint/eslint-plugin": "^8.31.1",
     "@typescript-eslint/parser": "^8.31.1",
-    "better-docs": "^2.7.3",
     "dotenv": "^16.5.0",
     "eslint": "^9.25.1",
     "eslint-import-resolver-typescript": "^4.3.4",
@@ -76,20 +57,16 @@
     "jest": "^29.5.0",
     "jsdoc": "^4.0.4",
     "prettier": "^3.5.3",
-    "ts-jest": "^29.3.2",
+    "ts-jest": "^29.1.0",
     "ts-node": "^10.9.2",
     "typedoc": "^0.28.3",
     "typescript": "^5.8.3",
     "typescript-eslint": "^8.31.1",
->>>>>>> a0077b46
     "uuid": "^11.1.0"
   },
   "dependencies": {
     "abort-controller": "^3.0.0",
-<<<<<<< HEAD
-=======
     "axios": "^1.9.0",
->>>>>>> a0077b46
     "node-fetch": "^3.3.2"
   },
   "engines": {
