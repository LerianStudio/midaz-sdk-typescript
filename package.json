--- conflicted
+++ resolved
@@ -45,13 +45,8 @@
     "@eslint/eslintrc": "^3.3.1",
     "@eslint/js": "^9.25.1",
     "@types/jest": "^29.5.14",
-<<<<<<< HEAD
     "@types/node": "^22.15.18",
     "@typescript-eslint/eslint-plugin": "^8.32.1",
-=======
-    "@types/node": "^22.15.19",
-    "@typescript-eslint/eslint-plugin": "^8.31.1",
->>>>>>> d47c10d7
     "@typescript-eslint/parser": "^8.31.1",
     "dotenv": "^16.5.0",
     "eslint": "^9.27.0",
