/**
 * Midaz SDK - Comprehensive Financial Workflow Example
 * 
 * This example demonstrates a complete end-to-end financial system workflow using the Midaz SDK.
 * It shows how to set up and manage all main components of a financial platform:
 * - Organizations, ledgers, assets, and accounts
 * - Transactions, deposits, transfers, and complex transaction patterns
 * - Error handling, recovery mechanisms, and data validation
 * - Batch processing for high-throughput operations
 * - Pagination for large datasets
 * - Observability with complete OpenTelemetry integration (tracing, metrics, logging)
 * 
 * The workflow steps through the entire lifecycle:
 * 1. Create organization structure
 * 2. Set up ledgers (operating and investment accounts)
 * 3. Define assets (currency types, values, properties)
 * 4. Create accounts for each asset
 * 5. Fund accounts with initial deposits (using batch processing)
 * 6. Perform transactions between accounts (using transaction pairs)
 * 7. Demonstrate advanced financial patterns (multi-account transfers, recurring payments)
 * 8. Display account balances with error recovery and pagination
 * 
 * Each section is well-documented with detailed comments to help understand the code.
 * This can be used as both a learning resource and a reference implementation.
 */

import {
  ConfigService,
  createAccountBuilder,
  createAssetBuilderWithType,
  // Batch utilities
  createBatch,
  // Transaction pattern utilities
  createCreditDebitPair,
  createDepositTransaction,
  createLedgerBuilder,
  createMultiAccountTransfer,
  createOrganizationBuilder,
  createRecurringPayment,
  createUserTransfer,
  executeBatch,
  executeTransactionPair,
  extractItems,
  formatAccountBalance,
  groupAccountsByAsset,
  logDetailedError,
  Logger,
  LogLevel,
  MidazClient,
<<<<<<< HEAD
  Organization,
  processError,
  withErrorRecovery,
=======
  // Observability utilities
  Observability,
  processError,
  withEnhancedRecovery
>>>>>>> 442c5690
} from '../src';

// Import pagination utilities directly from the module
import {
  createPaginator
} from '../src/util/data/pagination-abstraction';

/**
 * Main workflow function that demonstrates a complete financial system workflow
 * using the Midaz SDK. This function orchestrates the entire process from
 * organization creation to account balance display and advanced transaction patterns.
 */
async function main() {
  try {
    console.log('=== MIDAZ WORKFLOW EXAMPLE ===');

    // Configure with ConfigService for local development settings
    ConfigService.configure({
      apiUrls: {
        onboardingUrl: 'http://localhost:3000', // Base URL without version
        transactionUrl: 'http://localhost:3001', // Base URL without version
      },
      httpClient: {
        debug: false,
      },
      observability: {
        enableTracing: true,
        enableMetrics: true,
        enableLogging: true,
        serviceName: 'midaz-workflow-example',
      },
    });
<<<<<<< HEAD

=======
    
    // Set up observability and logging
    const logger = new Logger({
      minLevel: LogLevel.DEBUG,
      defaultModule: 'workflow',
      includeTimestamps: true,
    });
    
    // Initialize global observability
    // This sets up OpenTelemetry with tracing, metrics, and logging
    // The configuration is shared across the entire SDK
    Observability.configure({
      enableTracing: true,  // Enable distributed tracing
      enableMetrics: true,  // Enable metrics collection 
      enableLogging: true,  // Enable structured logging
      serviceName: 'midaz-workflow-example',
      // Disable console output for telemetry data while keeping the telemetry working
      // This is useful for examples and production environments where you don't want
      // to pollute the console but still want to send telemetry to backends
      consoleExporter: false 
    });
    
    // Log the start of our workflow - this demonstrates structured logging
    // The SDK supports rich context with every log message
    logger.info('Starting workflow example', { timestamp: new Date().toISOString() });
    
>>>>>>> 442c5690
    // Initialize client using the centralized configuration
    const client = new MidazClient({
      apiKey: 'teste', // Auth is off, so no matter what is here
      apiVersion: 'v1', // Specify API version explicitly
    });

    // Create a workflow span to track the entire process
    // This span will be the parent for all child spans in the workflow
    // OpenTelemetry spans allow tracking detailed timing and context for operations
    const workflowSpan = Observability.startSpan('complete-workflow', {
      startTime: Date.now()
    });
    
    try {
      // STEP 1: CREATE ORGANIZATION
      // Organizations are the top-level entities that group ledgers, accounts, etc.
      console.log('\n[1/8] CREATING ORGANIZATION...');
      
      // Track the current step in the workflow span
      // This allows monitoring systems to see workflow progress
      workflowSpan.setAttribute('currentStep', 'create-organization');
      
      // Create a child span specifically for organization creation
      // This creates a hierarchical trace for detailed performance analysis
      const organizationSpan = Observability.startSpan('create-organization');
      
      // Call the helper function to create an organization with the SDK client
      // See the setupOrganization function below for implementation details
      const organization = await setupOrganization(client);
      console.log(`✓ Organization "${organization.legalName}" created with ID: ${organization.id}`);
      
      // Add important context to the span for later analysis
      organizationSpan.setAttribute('organizationId', organization.id);
      organizationSpan.setStatus('ok');
      organizationSpan.end();  // Always end spans when operations complete
      
      // Record a success metric for this step
      // Metrics can be used for dashboards, alerts, and performance tracking
      Observability.recordMetric('workflow.step.success', 1, { step: 'create-organization' });

      // STEP 2: CREATE LEDGERS
      // Ledgers organize financial records within an organization
      // We'll create two separate ledgers for different purposes:
      // 1. Operating ledger - for day-to-day transactions
      // 2. Investment ledger - for long-term investments
      console.log('\n[2/8] CREATING LEDGERS...');
      
      // Update the workflow span context
      workflowSpan.setAttribute('currentStep', 'create-ledgers');
      
      // Create a span specifically for ledger creation operations
      const ledgerSpan = Observability.startSpan('create-ledgers');
      
      // Create both ledgers in a single helper function
      // See the setupLedgers function below for implementation details 
      const { operatingLedger, investmentLedger } = await setupLedgers(client, organization.id);
      console.log(`✓ Created ledgers: "${operatingLedger.name}" and "${investmentLedger.name}"`);
      
      // Add ledger IDs to the span for context and correlation
      ledgerSpan.setAttribute('operatingLedgerId', operatingLedger.id);
      ledgerSpan.setAttribute('investmentLedgerId', investmentLedger.id);
      ledgerSpan.setStatus('ok');
      ledgerSpan.end();
      
      // Record metric for ledger creation success
      Observability.recordMetric('workflow.step.success', 1, { step: 'create-ledgers' });

      // Create assets
      console.log('\n[3/8] CREATING ASSETS...');
      workflowSpan.setAttribute('currentStep', 'create-assets');
      const assetSpan = Observability.startSpan('create-assets');
      
      const createdAssets = await setupAssets(
        client,
        organization.id,
        operatingLedger.id,
        investmentLedger.id
      );
      console.log(`✓ Created ${createdAssets.length} assets across ledgers`);
      
      assetSpan.setAttribute('assetCount', createdAssets.length);
      assetSpan.setStatus('ok');
      assetSpan.end();
      
      // Record success metric
      Observability.recordMetric('workflow.step.success', 1, { step: 'create-assets' });

      // Create accounts
      console.log('\n[4/8] CREATING ACCOUNTS...');
      workflowSpan.setAttribute('currentStep', 'create-accounts');
      const accountSpan = Observability.startSpan('create-accounts');
      
      const createdAccounts = await setupAccounts(client, organization.id, createdAssets);
      console.log(`✓ Created ${createdAccounts.length} accounts across all assets`);
      
      accountSpan.setAttribute('accountCount', createdAccounts.length);
      accountSpan.setStatus('ok');
      accountSpan.end();
      
      // Record success metric
      Observability.recordMetric('workflow.step.success', 1, { step: 'create-accounts' });

      // Create initial deposits using batch processing
      console.log('\n[5/8] CREATING INITIAL DEPOSITS WITH BATCH PROCESSING...');
      workflowSpan.setAttribute('currentStep', 'create-deposits');
      const depositSpan = Observability.startSpan('create-deposits');
      
      const depositCount = await createInitialDeposits(
        client,
        organization.id,
        createdAccounts
      );
      console.log(`✓ Created ${depositCount} initial deposits`);
      
      depositSpan.setAttribute('depositCount', depositCount);
      depositSpan.setStatus('ok');
      depositSpan.end();
      
      // Record success metric
      Observability.recordMetric('workflow.step.success', 1, { step: 'create-deposits' });

      // Create transaction pairs (credit/debit pairs)
      console.log('\n[6/8] CREATING TRANSACTION PAIRS...');
      workflowSpan.setAttribute('currentStep', 'create-transaction-pairs');
      const pairSpan = Observability.startSpan('create-transaction-pairs');
      
      const transactionPairsCount = await createAdditionalTransactions(
        client,
        organization.id,
        operatingLedger.id,
        createdAccounts
      );
      console.log(`✓ Created ${transactionPairsCount} transaction pairs`);
      
      pairSpan.setAttribute('transactionPairsCount', transactionPairsCount);
      pairSpan.setStatus('ok');
      pairSpan.end();
      
      // Record success metric
      Observability.recordMetric('workflow.step.success', 1, { step: 'create-transaction-pairs' });

      // Create complex transaction patterns
      console.log('\n[7/8] DEMONSTRATING ADVANCED TRANSACTION PATTERNS...');
      workflowSpan.setAttribute('currentStep', 'demonstrate-patterns');
      const patternSpan = Observability.startSpan('demonstrate-patterns');
      
      const patternCount = await demonstrateTransactionPatterns(
        client,
        organization.id,
        operatingLedger.id,
        investmentLedger.id,
        createdAccounts
      );
      console.log(`✓ Executed ${patternCount} advanced transaction patterns`);
      
      patternSpan.setAttribute('patternCount', patternCount);
      patternSpan.setStatus('ok');
      patternSpan.end();
      
      // Record success metric
      Observability.recordMetric('workflow.step.success', 1, { step: 'demonstrate-patterns' });

      // Display balances with error recovery and pagination
      console.log('\n[8/8] DISPLAYING ACCOUNT BALANCES WITH ERROR RECOVERY AND PAGINATION...');
      workflowSpan.setAttribute('currentStep', 'display-balances');
      const balanceSpan = Observability.startSpan('display-balances');
      
      await displayBalances(
        client,
        organization.id,
        operatingLedger.id,
        investmentLedger.id,
        createdAccounts
      );
      console.log('✓ Retrieved and displayed account balances');
      
      balanceSpan.setStatus('ok');
      balanceSpan.end();
      
      // Record success metric
      Observability.recordMetric('workflow.step.success', 1, { step: 'display-balances' });
      
      // Mark the overall workflow as successful
      workflowSpan.setStatus('ok');
      Observability.recordMetric('workflow.completed', 1, { success: 'true' });
      
      console.log('\n=== WORKFLOW COMPLETED SUCCESSFULLY ===');
    } catch (error) {
      // Record the current step where the error occurred
      // Get the current step value directly instead of using getAttribute
      const currentStep = Object.prototype.hasOwnProperty.call(workflowSpan, '_attributes') ? 
        (workflowSpan as any)._attributes?.currentStep || 'unknown' : 'unknown';
      workflowSpan.setAttribute('failedStep', currentStep);
      workflowSpan.recordException(error);
      workflowSpan.setStatus('error', error instanceof Error ? error.message : String(error));
      
      // Record failure metric
      Observability.recordMetric('workflow.completed', 1, { success: 'false' });
      
      throw error;
    } finally {
      // Complete duration measurement and end span
      workflowSpan.setAttribute('endTime', Date.now());
      workflowSpan.end();
      
      // Ensure all telemetry is flushed
      await Observability.getInstance().shutdown();
    }
  } catch (error) {
    console.error('\n❌ WORKFLOW ERROR:');
    handleError(error);
  }
}

// -------------------------------------------------------------------------
// HELPER FUNCTIONS
// -------------------------------------------------------------------------

/**
 * Creates an organization with required fields and metadata
 * 
 * Organizations are the top-level entities in the Midaz financial system.
 * Each organization can have multiple ledgers, and each ledger can have
 * multiple assets and accounts. Organizations typically represent a company,
 * financial institution, or other entity operating a financial system.
 * 
 * This function demonstrates:
 * - Using the builder pattern to create complex objects
 * - Setting required fields (legal name, legal document ID, DBA name)
 * - Adding optional data like address and metadata
 * 
 * @param client - The Midaz SDK client instance 
 * @returns The created organization object from the API
 */
async function setupOrganization(client: MidazClient) {
  const organization = createOrganizationBuilder('Example Corporation', '123456789', 'Example Inc.')
    .withAddress({
      line1: '123 Main Street',
      city: 'San Francisco',
      state: 'CA',
      zipCode: '94105',
      country: 'US',
    })
    .withMetadata({
      industry: 'Technology',
      employeeCount: 250,
    })
    .build();

  return await client.entities.organizations.createOrganization(organization);
}

/**
 * Creates operating and investment ledgers for the organization
 * 
 * Ledgers are the primary accounting structure within an organization.
 * Each ledger acts as a separate set of books, allowing clear separation 
 * between different types of financial activities.
 * 
 * This function creates two ledgers with different purposes:
 * 1. Operating Ledger - For day-to-day financial operations
 * 2. Investment Ledger - For long-term investments and portfolios
 * 
 * Ledgers can have different settings, compliance rules, and reporting
 * requirements, making this separation important for financial organizations.
 * 
 * @param client - The Midaz SDK client instance
 * @param organizationId - ID of the parent organization
 * @returns Object containing both created ledger entities
 */
async function setupLedgers(
  client: MidazClient,
  organizationId: string
) {
  const operatingLedger = await createLedger(
    client,
    organizationId,
    'Operating Ledger',
    'Main ledger for day-to-day operations'
  );
  
  const investmentLedger = await createLedger(
    client,
    organizationId,
    'Investment Ledger',
    'Ledger for long-term investments and portfolios'
  );

  return { operatingLedger, investmentLedger };
}

/**
 * Type definition for asset and account information
 * 
 * This interface is used to track created entities throughout the workflow.
 * It combines the necessary information about accounts and their assets
 * to simplify operations that need both pieces of information.
 * 
 * In a real application, you might store this information in a database
 * or retrieve it from the API as needed, but for this example we track
 * it in memory to demonstrate the workflow more clearly.
 */
interface AccountInfo {
  /** Unique identifier for the account */
  id: string;
  
  /** Display name of the account */
  name: string;
  
  /** Asset code (currency code) for the account (e.g., USD, EUR, BTC) */
  assetCode: string;
  
  /** ID of the ledger this account belongs to */
  ledgerId: string;
  
  /** Display name of the ledger (Operating or Investment) */
  ledgerName: string;
  
  /** Number of decimal places for this asset (e.g., 2 for USD, 8 for BTC) */
  decimalPlaces: number;
}

/**
 * Sets up assets in both operating and investment ledgers
 */
async function setupAssets(
  client: MidazClient,
  organizationId: string,
  operatingLedgerId: string,
  investmentLedgerId: string
): Promise<AccountInfo[]> {
  // Define asset configurations for all supported asset types
  const assetConfigs = [
    { name: 'US Dollar', code: 'USD', type: 'currency', symbol: '$', decimalPlaces: 2 },
    { name: 'Euro', code: 'EUR', type: 'currency', symbol: '€', decimalPlaces: 2 },
    { name: 'Bitcoin', code: 'BTC', type: 'crypto', symbol: '₿', decimalPlaces: 8 },
  ];

  const createdAssets: AccountInfo[] = [];

  // Create assets in Operating Ledger (all assets)
  for (const assetConfig of assetConfigs) {
    const asset = await createAsset(
      client,
      organizationId,
      operatingLedgerId,
      assetConfig.name,
      assetConfig.code,
      assetConfig.type,
      assetConfig.symbol,
      assetConfig.decimalPlaces
    );

    createdAssets.push({
      id: asset.id,
      assetCode: assetConfig.code,
      ledgerId: operatingLedgerId,
      name: assetConfig.name,
      ledgerName: 'Operating',
      decimalPlaces: assetConfig.decimalPlaces,
    });
  }
  
  // Create only USD and BTC in the Investment Ledger
  const investmentAssetConfigs = assetConfigs.filter(asset => 
    asset.code === 'USD' || asset.code === 'BTC'
  );
  
  for (const assetConfig of investmentAssetConfigs) {
    const asset = await createAsset(
      client,
      organizationId,
      investmentLedgerId,
      assetConfig.name,
      assetConfig.code,
      assetConfig.type,
      assetConfig.symbol,
      assetConfig.decimalPlaces
    );

    createdAssets.push({
      id: asset.id,
      assetCode: assetConfig.code,
      ledgerId: investmentLedgerId,
      name: assetConfig.name,
      ledgerName: 'Investment',
      decimalPlaces: assetConfig.decimalPlaces,
    });
  }

  return createdAssets;
}

/**
 * Sets up accounts for each asset across both ledgers
 */
async function setupAccounts(
  client: MidazClient,
  organizationId: string,
  createdAssets: AccountInfo[]
): Promise<AccountInfo[]> {
  // Account types
  const accountTypes = ['deposit', 'savings'];

  const createdAccounts: AccountInfo[] = [];

  // Create accounts for each asset - simplified to create fewer accounts
  for (const asset of createdAssets) {
    // Create 2 accounts per asset
    for (let i = 1; i <= 2; i++) {
      const accountType = accountTypes[i % accountTypes.length] as 'deposit' | 'savings';
      const accountName = `${asset.name} ${accountType} Account ${i}`;

      const account = await createAccount(
        client,
        organizationId,
        asset.ledgerId,
        accountName,
        asset.assetCode,
        accountType,
        `Account for ${asset.assetCode} in ${asset.ledgerName} Ledger`
      );

      createdAccounts.push({
        id: account.id,
        name: accountName,
        assetCode: asset.assetCode,
        ledgerId: asset.ledgerId,
        ledgerName: asset.ledgerName,
        decimalPlaces: asset.decimalPlaces,
      });
    }
  }

  return createdAccounts;
}

/**
 * Creates initial deposits for accounts using batch processing
 * 
 * This function demonstrates several advanced SDK capabilities:
 * 
 * 1. Batch processing - Multiple operations grouped and executed concurrently
 *    This is essential for high-volume financial systems to maintain performance
 * 
 * 2. Enhanced error recovery - Operations with automatic retries and verification
 *    The withEnhancedRecovery utility adds resilience to API operations
 * 
 * 3. Data organization - Account grouping by ledger and asset for processing
 *    Shows how to handle complex data structures in financial applications
 * 
 * 4. Transaction creation patterns - Using the deposit transaction builder
 *    Demonstrates how to use transaction builders for common financial operations
 * 
 * @param client - The Midaz SDK client instance
 * @param organizationId - The ID of the organization to operate on
 * @param accounts - List of account information objects
 * @returns The number of successful deposit transactions created
 */
async function createInitialDeposits(
  client: MidazClient,
  organizationId: string,
  accounts: AccountInfo[]
): Promise<number> {
  let successCount = 0;
  
  // Group accounts by ledger and asset for more organized processing
  const accountsByLedger: Record<string, Record<string, AccountInfo[]>> = {};
  
  for (const account of accounts) {
    if (!accountsByLedger[account.ledgerId]) {
      accountsByLedger[account.ledgerId] = {};
    }
    
    if (!accountsByLedger[account.ledgerId][account.assetCode]) {
      accountsByLedger[account.ledgerId][account.assetCode] = [];
    }
    
    accountsByLedger[account.ledgerId][account.assetCode].push(account);
  }
  
  // Process deposits by ledger and asset using batch processing
  for (const ledgerId in accountsByLedger) {
    for (const assetCode in accountsByLedger[ledgerId]) {
      const ledgerAssetAccounts = accountsByLedger[ledgerId][assetCode];
      
      console.log(`  Processing ${ledgerAssetAccounts.length} ${assetCode} accounts in ledger ${ledgerId}...`);
      
      // Create a batch for processing deposits
      const batch = createBatch({
        concurrency: 3,
        delayBetweenTransactions: 50,
      });
      
      // Add deposit transactions to the batch
      for (const account of ledgerAssetAccounts) {
        // Create deposit transaction (from external account to user account)
        const depositAmount = account.assetCode === 'BTC' ? 0.5 : 1000; // Different amounts based on asset
        const depositTx = createDepositTransaction(
          `external/${account.assetCode}`,
          account.id,
          depositAmount,
          account.assetCode,
          account.decimalPlaces,
          `Initial deposit to ${account.name}`,
          { 
            batchId: `initial-deposits-${Date.now()}`,
            createdBy: 'workflow-script'
          }
        );
        
        // Add the transaction to the batch - we use a closure to capture the context
        batch.add(async () => {
          try {
            // Use enhanced error recovery wrapped around pagination
            const result = await withEnhancedRecovery(
              () => client.entities.transactions.createTransaction(
                organizationId, 
                ledgerId, 
                depositTx
              ),
              {
                maxRetries: 2,
                fallbackAttempts: 1,
                verifyOperation: async () => {
                  // Verify the transaction was created (this is a simplified check)
                  const transactions = await client.entities.transactions.listTransactions(
                    organizationId, 
                    ledgerId,
                    { limit: 100 }
                  );
                  
                  const items = extractItems(transactions);
                  // Check if there's a transaction with matching description
                  return items.some((tx: any) => 
                    tx.description === depositTx.description
                  );
                }
              }
            );
            
            return result;
          } catch (error) {
            console.error(`  Error creating deposit for ${account.id}: ${error}`);
            throw error;
          }
        });
      }
      
      // Execute the batch
      const results = await executeBatch(batch);
      
      // Count successful transactions
      for (const result of results) {
        if (result.status === 'success' || result.status === 'duplicate') {
          successCount++;
        }
      }
    }
  }
  
  return successCount;
}

/**
 * Creates additional credit and debit transactions for each account
 * This demonstrates the transaction pair utilities
 */
async function createAdditionalTransactions(
  client: MidazClient,
  organizationId: string,
  ledgerId: string,
  accounts: AccountInfo[]
): Promise<number> {
  // Group accounts by asset
  const accountsByAsset = groupAccountsByAsset(accounts);
  
  let successCount = 0;
  
  // Create transactions by asset
  for (const assetCode in accountsByAsset) {
    const assetAccounts = accountsByAsset[assetCode].filter(
      account => account.ledgerId === ledgerId
    );
    
    if (assetAccounts.length < 2) {
      console.log(`  Skipping ${assetCode}: Need at least 2 accounts`);
      continue;
    }
    
    console.log(`  Creating transaction pairs for ${assetAccounts.length} ${assetCode} accounts...`);
    
    // Create transaction pairs for each account
    for (const account of assetAccounts) {
      // Find another account with the same asset for transfers
      const otherAccounts = assetAccounts.filter(a => a.id !== account.id);
      
      if (otherAccounts.length === 0) {
        console.log(`  Skipping account ${account.id}: No other accounts with same asset`);
        continue;
      }
      
      // Choose a random other account for transfers
      const otherAccount = otherAccounts[Math.floor(Math.random() * otherAccounts.length)];
      
      // Create a credit/debit pair using the SDK utility
      const creditAmount = assetCode === 'BTC' ? 0.05 : 25;
      const { creditTx, debitTx } = createCreditDebitPair(
        otherAccount.id,
        account.id,
        creditAmount,
        assetCode,
        `Transaction between ${otherAccount.name} and ${account.name}`,
        { 
          pairId: `pair-${Date.now()}-${Math.floor(Math.random() * 1000)}`,
          createdBy: 'workflow-script' 
        }
      );
      
      // Execute both transactions as a pair with error recovery
      try {
        const results = await executeTransactionPair(
          async () => client.entities.transactions.createTransaction(organizationId, ledgerId, creditTx),
          async () => client.entities.transactions.createTransaction(organizationId, ledgerId, debitTx),
          { 
            maxRetries: 2,
            delayBetweenTransactions: 50 
          }
        );
        
        if (results.creditStatus === 'success' || results.creditStatus === 'duplicate') {
          successCount++;
        }
        
        if (results.debitStatus === 'success' || results.debitStatus === 'duplicate') {
          successCount++;
        }
      } catch (error) {
        console.error(`  Error creating transaction pair: ${error}`);
      }
      
      // Add a delay between accounts
      await new Promise(resolve => setTimeout(resolve, 100));
    }
  }
  
  return successCount / 2; // Count pairs, not individual transactions
}

/**
 * Demonstrates advanced transaction patterns and financial workflows
 * 
 * This function showcases three advanced financial transaction patterns:
 * 
 * 1. User Transfers - Direct transfers between two accounts
 *    These represent standard user-initiated transfers in financial applications
 * 
 * 2. Multi-Account Transfers - Chain of transfers across multiple accounts
 *    These represent complex settlement flows or multi-step financial processes
 *    Often used for clearing, settlement, or distributing funds across systems
 * 
 * 3. Recurring Payments - Subscription-style repeating transactions
 *    These represent subscription payments, loan repayments, or scheduled transfers
 * 
 * Each pattern demonstrates how the SDK's transaction utilities can be composed
 * to build sophisticated financial workflows with proper error handling and metadata.
 * 
 * @param client - The Midaz SDK client instance
 * @param organizationId - The ID of the organization to operate on
 * @param operatingLedgerId - Ledger for day-to-day operations
 * @param investmentLedgerId - Ledger for investment operations
 * @param accounts - List of account information objects
 * @returns The number of successful transaction patterns executed
 */
async function demonstrateTransactionPatterns(
  client: MidazClient,
  organizationId: string,
  operatingLedgerId: string,
  investmentLedgerId: string,
  accounts: AccountInfo[]
): Promise<number> {
  let successCount = 0;
  
  // Filter accounts by ledger and asset
  const operatingUsdAccounts = accounts.filter(
    account => account.ledgerId === operatingLedgerId && account.assetCode === 'USD'
  );
  
  const _investmentUsdAccounts = accounts.filter(
    account => account.ledgerId === investmentLedgerId && account.assetCode === 'USD'
  );
  
  const _operatingBtcAccounts = accounts.filter(
    account => account.ledgerId === operatingLedgerId && account.assetCode === 'BTC'
  );
  
  // 1. Create a user transfer between accounts
  if (operatingUsdAccounts.length >= 2) {
    console.log('  1. Creating a user transfer between USD accounts...');
    
    const sourceAccount = operatingUsdAccounts[0];
    const destinationAccount = operatingUsdAccounts[1];
    
    try {
      const result = await createUserTransfer(
        sourceAccount.id,
        destinationAccount.id,
        50, // $50 transfer
        'USD',
        {
          client,
          organizationId,
          ledgerId: operatingLedgerId,
          metadata: {
            transferType: 'user-initiated',
            purpose: 'demonstration',
          },
          description: `Demo transfer from ${sourceAccount.name} to ${destinationAccount.name}`
        }
      );
      
      if (result.status === 'success' || result.status === 'duplicate') {
        console.log(`    ✓ User transfer created successfully`);
        successCount++;
      }
    } catch (error) {
      console.error(`    ✗ Error creating user transfer: ${error}`);
    }
  }
  
  // 2. Create a multi-account transfer (chain of transfers)
  if (operatingUsdAccounts.length >= 3) {
    console.log('  2. Creating a multi-account transfer (chain of transfers)...');
    
    // Select 3 accounts for the chain
    const accountChain = operatingUsdAccounts.slice(0, 3).map(acc => acc.id);
    
    try {
      const result = await createMultiAccountTransfer(
        accountChain,
        30, // $30 through the chain
        'USD',
        {
          client,
          organizationId,
          ledgerId: operatingLedgerId,
          metadata: {
            transferType: 'chain',
            purpose: 'settlement',
          },
          description: 'Multi-account chain transfer demonstration'
        }
      );
      
      if (typeof result === 'object' && result.batchId) {
        console.log(`    ✓ Multi-account transfer created successfully: ${accountChain.length - 1} transfers`);
        successCount += accountChain.length - 1; // Count the number of transfers in the chain
      }
    } catch (error) {
      console.error(`    ✗ Error creating multi-account transfer: ${error}`);
    }
  }
  
  // 3. Create a recurring payment (subscription)
  if (operatingUsdAccounts.length >= 2) {
    console.log('  3. Creating a recurring payment (subscription)...');
    
    const payer = operatingUsdAccounts[0];
    const payee = operatingUsdAccounts[1];
    
    try {
      const result = await createRecurringPayment(
        payer.id,
        payee.id,
        9.99, // $9.99 subscription fee
        'USD',
        'subscription-monthly',
        {
          client,
          organizationId,
          ledgerId: operatingLedgerId,
          metadata: {
            frequency: 'monthly',
            paymentNumber: 1,
            subscriptionName: 'Premium Service',
            nextPaymentDate: new Date(Date.now() + 30*24*60*60*1000).toISOString()
          },
          description: 'Monthly subscription payment'
        }
      );
      
      if (result.status === 'success' || result.status === 'duplicate') {
        console.log(`    ✓ Recurring payment created successfully`);
        successCount++;
      }
    } catch (error) {
      console.error(`    ✗ Error creating recurring payment: ${error}`);
    }
  }
  
  return successCount;
}

/**
 * Displays account balances with enhanced error recovery and pagination
 * 
 * This function demonstrates several advanced data handling techniques:
 * 
 * 1. Pagination - Handling large datasets by processing them in pages
 *    The SDK provides built-in pagination utilities that handle cursors and limits
 * 
 * 2. Enhanced Error Recovery - Resilient data fetching with automatic retries
 *    withEnhancedRecovery adds verification and fallback strategies
 * 
 * 3. Balance Formatting - Presenting financial data in user-friendly formats
 *    Converting raw balance values to properly formatted currency strings
 * 
 * 4. Data Organization - Grouping balances by asset for easier processing
 *    Shows how to organize financial data for presentation or analysis
 * 
 * 5. Complete Observability Integration - Traces, metrics, and logging
 *    Each operation is fully instrumented for monitoring and debugging
 * 
 * This demonstrates a production-ready approach to handling balance queries
 * with proper error handling, monitoring, and user-friendly output.
 * 
 * @param client - The Midaz SDK client instance
 * @param organizationId - The ID of the organization to operate on
 * @param operatingLedgerId - ID of the operating ledger
 * @param investmentLedgerId - ID of the investment ledger
 * @param accounts - List of account information objects for lookup
 */
async function displayBalances(
  client: MidazClient,
  organizationId: string,
  operatingLedgerId: string,
  investmentLedgerId: string,
  accounts: AccountInfo[]
): Promise<void> {
  // Helper function to display balances for a specific ledger with error recovery and pagination
  async function displayLedgerBalances(ledgerId: string, ledgerName: string) {
    console.log(`  ${ledgerName} Ledger Balances:`);
    
    // Create a logger but don't output to console when not needed
    // We want to create it for demonstration but without console output
    const logger = new Logger({ 
      minLevel: LogLevel.DEBUG, 
      defaultModule: 'balance-display',
      // Use empty handlers array to disable console output but keep the logger working
      handlers: []
    });
    
    // Create a span for balance loading operation
    const span = Observability.startSpan('fetch-balances', {
      ledgerId,
      ledgerName,
      organizationId
    });
    
    try {
      logger.info(`Fetching balances for ledger ${ledgerName}`, { ledgerId });
      
      // Use pagination to handle potentially large numbers of balances
      const paginator = createPaginator<any>({
        fetchPage: (options) => client.entities.balances.listBalances(
          organizationId, 
          ledgerId, 
          options
        ),
        maxItems: 1000, // Limit total number of items
        maxPages: 50,   // Limit number of pages
        spanAttributes: {
          ledgerId,
          ledgerName
        }
      });
      
      // Collect all balances across pages
      const allBalances: any[] = [];
      let pageCount = 0;
      
      // Use enhanced error recovery wrapped around pagination
      await withEnhancedRecovery(
        async () => {
          await paginator.forEachPage(async (balances) => {
            pageCount++;
            logger.info(`Processing balance page ${pageCount}`, { 
              itemCount: balances.length 
            });
            allBalances.push(...balances);
            
            // Record metrics for each page received
            Observability.recordMetric('balances.fetched', balances.length, {
              ledgerId,
              ledgerName
            });
          });
          return allBalances;
        },
        {
          maxRetries: 3,
          usePolledVerification: true,
          verifyOperation: async () => {
            try {
              // Try a simple check to verify API is responsive
              await client.entities.ledgers.getLedger(organizationId, ledgerId);
              return true;
            } catch {
              return false;
            }
          }
        }
      );
      
      // Mark span as successful
      span.setStatus('ok');
      const paginationState = paginator.getPaginationState();
      span.setAttribute('balanceCount', allBalances.length);
      span.setAttribute('pageCount', pageCount);
      span.setAttribute('lastFetchTimestamp', paginationState.lastFetchTimestamp || 0);
      
      logger.info(`Retrieved ${allBalances.length} balances in ${pageCount} pages`, {
        ledgerId,
        ledgerName,
        paginationState
      });
      
      // Group by asset for easier reading
      const balancesByAsset: Record<string, any[]> = {};
      
      for (const balance of allBalances) {
        const assetCode = balance.assetCode || 'Unknown';
        
        if (!balancesByAsset[assetCode]) {
          balancesByAsset[assetCode] = [];
        }
        
        balancesByAsset[assetCode].push(balance);
      }
      
      // Display balances by asset
      for (const assetCode in balancesByAsset) {
        console.log(`    ${assetCode} Accounts:`);
        
        for (const balance of balancesByAsset[assetCode]) {
          try {
            // Find account info for this balance
            const account = accounts.find(a => 
              a.id === balance.accountId && a.ledgerId === ledgerId
            );
            
            // Format and display the balance
            const formattedBalance = formatAccountBalance(balance);
            console.log(`      ${account ? account.name : balance.accountId}: ${formattedBalance.displayString}`);
          } catch (error) {
            // Fallback display if formatting fails
            console.log(`      ${balance.accountId}: Available ${balance.available || '0'}`);
            logger.warn('Failed to format balance', { error, accountId: balance.accountId });
          }
        }
      }
    } catch (error) {
      // Record error in the span
      span.recordException(error);
      span.setStatus('error', error instanceof Error ? error.message : String(error));
      logger.error('Failed to retrieve balances', { error, ledgerId });
      throw error;
    } finally {
      // Always end the span
      span.end();
    }
  }
  
  // Display balances for both ledgers
  await displayLedgerBalances(operatingLedgerId, 'Operating');
  await displayLedgerBalances(investmentLedgerId, 'Investment');
}

/**
 * Creates a ledger for the specified organization
 */
async function createLedger(
  client: MidazClient,
  organizationId: string,
  name: string,
  description: string
) {
  // Use the new method chaining builder pattern
  const ledgerInput = createLedgerBuilder(name)
    .withMetadata({
      description: description,
    })
    .build();

  // Remove status field to avoid format issues
  delete (ledgerInput as any).status;

  return await client.entities.ledgers.createLedger(organizationId, ledgerInput);
}

/**
 * Creates an asset in the specified ledger
 */
async function createAsset(
  client: MidazClient,
  organizationId: string,
  ledgerId: string,
  name: string,
  code: string,
  type: string,
  symbol: string,
  decimalPlaces: number
) {
  // Create metadata based on asset type
  const metadata: any = {
    symbol: symbol,
    decimalPlaces: decimalPlaces,
  };

  if (type === 'currency') {
    metadata.isoCode = code;
  } else if (type === 'crypto') {
    metadata.network = 'mainnet';
  }

  // Use the new method chaining builder pattern with type
  const assetInput = createAssetBuilderWithType(name, code, type).withMetadata(metadata).build();

  // Remove status to avoid errors
  delete (assetInput as any).status;

  return await client.entities.assets.createAsset(organizationId, ledgerId, assetInput);
}

/**
 * Creates an account in the specified ledger
 */
async function createAccount(
  client: MidazClient,
  organizationId: string,
  ledgerId: string,
  name: string,
  assetCode: string,
  accountType: 'deposit' | 'savings' | 'loans' | 'marketplace' | 'creditCard' | 'external',
  description: string
) {
  // Use the new method chaining builder pattern
  const accountInput = createAccountBuilder(name, assetCode, accountType)
    .withMetadata({
      description: description,
      createdBy: 'workflow-example',
    })
    .build();

  // Remove status to avoid errors
  delete (accountInput as any).status;

  return await client.entities.accounts.createAccount(organizationId, ledgerId, accountInput);
}

/**
 * Handles errors from the Midaz API with enhanced error information
 * 
 * This function demonstrates comprehensive error handling with observability:
 * 
 * 1. Error Processing - Extracts detailed information from any error type
 *    - Status codes, error types, detailed messages, recovery options
 *    - Converts generic errors to structured error information
 * 
 * 2. Error Tracing - Creates spans to track errors in distributed systems
 *    - Records exceptions with full context
 *    - Sets error status and attributes for monitoring systems
 * 
 * 3. Structured Logging - Records errors in a consistent, structured format
 *    - Includes timestamp, error details, and context
 *    - Uses proper log levels for error severity
 * 
 * 4. Error Metrics - Records error occurrences for dashboards and alerts
 *    - Tags metrics with error type and status code
 *    - Enables tracking error rates and patterns
 * 
 * 5. User-Friendly Output - Shows actionable information to end users
 *    - Provides recovery recommendations when available
 *    - Lists attempted recovery steps for transparency
 * 
 * This demonstrates production-quality error handling that balances
 * user experience, developer debugging, and system monitoring needs.
 * 
 * @param error - The error to handle (can be any type)
 */
function handleError(error: any): void {
  // Create logger for error handling
  const logger = new Logger({
    minLevel: LogLevel.ERROR,
    defaultModule: 'error-handler'
  });
  
  // Create error span
  const span = Observability.startSpan('error-handling', {
    timestamp: new Date().toISOString(),
    source: 'workflow-example'
  });
  
  try {
    // Get comprehensive error information
    const errorInfo = processError(error);
    
    // Add error details to the span
    span.setAttribute('errorType', errorInfo.type || 'unknown');
    span.setAttribute('statusCode', errorInfo.statusCode?.toString() || 'none');
    span.setAttribute('retryable', errorInfo.isRetryable?.toString() || 'false');
    
    // Record exception in observability
    span.recordException(error);
    span.setStatus('error', error instanceof Error ? error.message : String(error));
    
    // Log detailed error information for debugging
    logDetailedError(error, {
      source: 'workflow-example',
      timestamp: new Date().toISOString(),
    });
    
    // Log through observability system
    logger.error('Workflow error occurred', {
      error: errorInfo,
      message: errorInfo.userMessage,
      timestamp: new Date().toISOString()
    });
    
    // Record error metric
    Observability.recordMetric('workflow.error', 1, {
      errorType: errorInfo.type || 'unknown',
      statusCode: errorInfo.statusCode?.toString() || 'none'
    });

    // Display user-friendly error information
    console.error(`  Error: ${errorInfo.userMessage}`);

    // Show recovery recommendation if available
    if (errorInfo.recoveryRecommendation) {
      console.error(`  Recommendation: ${errorInfo.recoveryRecommendation}`);
    }
    
    // Show recovery steps if available (enhanced error recovery)
    if (errorInfo.recoverySteps && errorInfo.recoverySteps.length > 0) {
      console.error('  Recovery steps attempted:');
      errorInfo.recoverySteps.forEach((step, index) => {
        console.error(`    ${index + 1}. ${step}`);
      });
    }
  } finally {
    // Always end the span
    span.end();
  }
}

// Run the example workflow with global error handling and cleanup
// This is the entry point that starts the entire process
main().catch((error) => {
  // Handle any unhandled errors that bubble up from the workflow
  console.error('Unhandled error:', error);
  
  // Create a dedicated logger for top-level errors
  // This ensures even catastrophic failures are properly logged
  const logger = new Logger({ 
    minLevel: LogLevel.ERROR,
    defaultModule: 'main-error-handler'
  });
  
  // Log the error with full context
  logger.error('Unhandled error in main workflow', { error });
  
  // Record a fatal error metric 
  // This can trigger alerts in monitoring systems
  Observability.recordMetric('workflow.fatal_error', 1, {
    errorMessage: error.message || 'Unknown error'
  });
  
  // Ensure all telemetry is flushed before exiting
  // This prevents losing error data in case of crash
  Observability.getInstance().shutdown()
    .finally(() => {
      // Exit with non-zero code to indicate failure
      // This is important for CI/CD systems and orchestration tools
      process.exit(1);
    });
});<|MERGE_RESOLUTION|>--- conflicted
+++ resolved
@@ -1,6 +1,6 @@
 /**
  * Midaz SDK - Comprehensive Financial Workflow Example
- * 
+ *
  * This example demonstrates a complete end-to-end financial system workflow using the Midaz SDK.
  * It shows how to set up and manage all main components of a financial platform:
  * - Organizations, ledgers, assets, and accounts
@@ -9,7 +9,7 @@
  * - Batch processing for high-throughput operations
  * - Pagination for large datasets
  * - Observability with complete OpenTelemetry integration (tracing, metrics, logging)
- * 
+ *
  * The workflow steps through the entire lifecycle:
  * 1. Create organization structure
  * 2. Set up ledgers (operating and investment accounts)
@@ -19,7 +19,7 @@
  * 6. Perform transactions between accounts (using transaction pairs)
  * 7. Demonstrate advanced financial patterns (multi-account transfers, recurring payments)
  * 8. Display account balances with error recovery and pagination
- * 
+ *
  * Each section is well-documented with detailed comments to help understand the code.
  * This can be used as both a learning resource and a reference implementation.
  */
@@ -47,22 +47,14 @@
   Logger,
   LogLevel,
   MidazClient,
-<<<<<<< HEAD
-  Organization,
-  processError,
-  withErrorRecovery,
-=======
   // Observability utilities
   Observability,
   processError,
-  withEnhancedRecovery
->>>>>>> 442c5690
+  withEnhancedRecovery,
 } from '../src';
 
 // Import pagination utilities directly from the module
-import {
-  createPaginator
-} from '../src/util/data/pagination-abstraction';
+import { createPaginator } from '../src/util/data/pagination-abstraction';
 
 /**
  * Main workflow function that demonstrates a complete financial system workflow
@@ -89,36 +81,32 @@
         serviceName: 'midaz-workflow-example',
       },
     });
-<<<<<<< HEAD
-
-=======
-    
+
     // Set up observability and logging
     const logger = new Logger({
       minLevel: LogLevel.DEBUG,
       defaultModule: 'workflow',
       includeTimestamps: true,
     });
-    
+
     // Initialize global observability
     // This sets up OpenTelemetry with tracing, metrics, and logging
     // The configuration is shared across the entire SDK
     Observability.configure({
-      enableTracing: true,  // Enable distributed tracing
-      enableMetrics: true,  // Enable metrics collection 
-      enableLogging: true,  // Enable structured logging
+      enableTracing: true, // Enable distributed tracing
+      enableMetrics: true, // Enable metrics collection
+      enableLogging: true, // Enable structured logging
       serviceName: 'midaz-workflow-example',
       // Disable console output for telemetry data while keeping the telemetry working
       // This is useful for examples and production environments where you don't want
       // to pollute the console but still want to send telemetry to backends
-      consoleExporter: false 
+      consoleExporter: false,
     });
-    
+
     // Log the start of our workflow - this demonstrates structured logging
     // The SDK supports rich context with every log message
     logger.info('Starting workflow example', { timestamp: new Date().toISOString() });
-    
->>>>>>> 442c5690
+
     // Initialize client using the centralized configuration
     const client = new MidazClient({
       apiKey: 'teste', // Auth is off, so no matter what is here
@@ -129,32 +117,32 @@
     // This span will be the parent for all child spans in the workflow
     // OpenTelemetry spans allow tracking detailed timing and context for operations
     const workflowSpan = Observability.startSpan('complete-workflow', {
-      startTime: Date.now()
+      startTime: Date.now(),
     });
-    
+
     try {
       // STEP 1: CREATE ORGANIZATION
       // Organizations are the top-level entities that group ledgers, accounts, etc.
       console.log('\n[1/8] CREATING ORGANIZATION...');
-      
+
       // Track the current step in the workflow span
       // This allows monitoring systems to see workflow progress
       workflowSpan.setAttribute('currentStep', 'create-organization');
-      
+
       // Create a child span specifically for organization creation
       // This creates a hierarchical trace for detailed performance analysis
       const organizationSpan = Observability.startSpan('create-organization');
-      
+
       // Call the helper function to create an organization with the SDK client
       // See the setupOrganization function below for implementation details
       const organization = await setupOrganization(client);
       console.log(`✓ Organization "${organization.legalName}" created with ID: ${organization.id}`);
-      
+
       // Add important context to the span for later analysis
       organizationSpan.setAttribute('organizationId', organization.id);
       organizationSpan.setStatus('ok');
-      organizationSpan.end();  // Always end spans when operations complete
-      
+      organizationSpan.end(); // Always end spans when operations complete
+
       // Record a success metric for this step
       // Metrics can be used for dashboards, alerts, and performance tracking
       Observability.recordMetric('workflow.step.success', 1, { step: 'create-organization' });
@@ -165,24 +153,24 @@
       // 1. Operating ledger - for day-to-day transactions
       // 2. Investment ledger - for long-term investments
       console.log('\n[2/8] CREATING LEDGERS...');
-      
+
       // Update the workflow span context
       workflowSpan.setAttribute('currentStep', 'create-ledgers');
-      
+
       // Create a span specifically for ledger creation operations
       const ledgerSpan = Observability.startSpan('create-ledgers');
-      
+
       // Create both ledgers in a single helper function
-      // See the setupLedgers function below for implementation details 
+      // See the setupLedgers function below for implementation details
       const { operatingLedger, investmentLedger } = await setupLedgers(client, organization.id);
       console.log(`✓ Created ledgers: "${operatingLedger.name}" and "${investmentLedger.name}"`);
-      
+
       // Add ledger IDs to the span for context and correlation
       ledgerSpan.setAttribute('operatingLedgerId', operatingLedger.id);
       ledgerSpan.setAttribute('investmentLedgerId', investmentLedger.id);
       ledgerSpan.setStatus('ok');
       ledgerSpan.end();
-      
+
       // Record metric for ledger creation success
       Observability.recordMetric('workflow.step.success', 1, { step: 'create-ledgers' });
 
@@ -190,7 +178,7 @@
       console.log('\n[3/8] CREATING ASSETS...');
       workflowSpan.setAttribute('currentStep', 'create-assets');
       const assetSpan = Observability.startSpan('create-assets');
-      
+
       const createdAssets = await setupAssets(
         client,
         organization.id,
@@ -198,11 +186,11 @@
         investmentLedger.id
       );
       console.log(`✓ Created ${createdAssets.length} assets across ledgers`);
-      
+
       assetSpan.setAttribute('assetCount', createdAssets.length);
       assetSpan.setStatus('ok');
       assetSpan.end();
-      
+
       // Record success metric
       Observability.recordMetric('workflow.step.success', 1, { step: 'create-assets' });
 
@@ -210,14 +198,14 @@
       console.log('\n[4/8] CREATING ACCOUNTS...');
       workflowSpan.setAttribute('currentStep', 'create-accounts');
       const accountSpan = Observability.startSpan('create-accounts');
-      
+
       const createdAccounts = await setupAccounts(client, organization.id, createdAssets);
       console.log(`✓ Created ${createdAccounts.length} accounts across all assets`);
-      
+
       accountSpan.setAttribute('accountCount', createdAccounts.length);
       accountSpan.setStatus('ok');
       accountSpan.end();
-      
+
       // Record success metric
       Observability.recordMetric('workflow.step.success', 1, { step: 'create-accounts' });
 
@@ -225,18 +213,14 @@
       console.log('\n[5/8] CREATING INITIAL DEPOSITS WITH BATCH PROCESSING...');
       workflowSpan.setAttribute('currentStep', 'create-deposits');
       const depositSpan = Observability.startSpan('create-deposits');
-      
-      const depositCount = await createInitialDeposits(
-        client,
-        organization.id,
-        createdAccounts
-      );
+
+      const depositCount = await createInitialDeposits(client, organization.id, createdAccounts);
       console.log(`✓ Created ${depositCount} initial deposits`);
-      
+
       depositSpan.setAttribute('depositCount', depositCount);
       depositSpan.setStatus('ok');
       depositSpan.end();
-      
+
       // Record success metric
       Observability.recordMetric('workflow.step.success', 1, { step: 'create-deposits' });
 
@@ -244,7 +228,7 @@
       console.log('\n[6/8] CREATING TRANSACTION PAIRS...');
       workflowSpan.setAttribute('currentStep', 'create-transaction-pairs');
       const pairSpan = Observability.startSpan('create-transaction-pairs');
-      
+
       const transactionPairsCount = await createAdditionalTransactions(
         client,
         organization.id,
@@ -252,11 +236,11 @@
         createdAccounts
       );
       console.log(`✓ Created ${transactionPairsCount} transaction pairs`);
-      
+
       pairSpan.setAttribute('transactionPairsCount', transactionPairsCount);
       pairSpan.setStatus('ok');
       pairSpan.end();
-      
+
       // Record success metric
       Observability.recordMetric('workflow.step.success', 1, { step: 'create-transaction-pairs' });
 
@@ -264,7 +248,7 @@
       console.log('\n[7/8] DEMONSTRATING ADVANCED TRANSACTION PATTERNS...');
       workflowSpan.setAttribute('currentStep', 'demonstrate-patterns');
       const patternSpan = Observability.startSpan('demonstrate-patterns');
-      
+
       const patternCount = await demonstrateTransactionPatterns(
         client,
         organization.id,
@@ -273,11 +257,11 @@
         createdAccounts
       );
       console.log(`✓ Executed ${patternCount} advanced transaction patterns`);
-      
+
       patternSpan.setAttribute('patternCount', patternCount);
       patternSpan.setStatus('ok');
       patternSpan.end();
-      
+
       // Record success metric
       Observability.recordMetric('workflow.step.success', 1, { step: 'demonstrate-patterns' });
 
@@ -285,7 +269,7 @@
       console.log('\n[8/8] DISPLAYING ACCOUNT BALANCES WITH ERROR RECOVERY AND PAGINATION...');
       workflowSpan.setAttribute('currentStep', 'display-balances');
       const balanceSpan = Observability.startSpan('display-balances');
-      
+
       await displayBalances(
         client,
         organization.id,
@@ -294,36 +278,37 @@
         createdAccounts
       );
       console.log('✓ Retrieved and displayed account balances');
-      
+
       balanceSpan.setStatus('ok');
       balanceSpan.end();
-      
+
       // Record success metric
       Observability.recordMetric('workflow.step.success', 1, { step: 'display-balances' });
-      
+
       // Mark the overall workflow as successful
       workflowSpan.setStatus('ok');
       Observability.recordMetric('workflow.completed', 1, { success: 'true' });
-      
+
       console.log('\n=== WORKFLOW COMPLETED SUCCESSFULLY ===');
     } catch (error) {
       // Record the current step where the error occurred
       // Get the current step value directly instead of using getAttribute
-      const currentStep = Object.prototype.hasOwnProperty.call(workflowSpan, '_attributes') ? 
-        (workflowSpan as any)._attributes?.currentStep || 'unknown' : 'unknown';
+      const currentStep = Object.prototype.hasOwnProperty.call(workflowSpan, '_attributes')
+        ? (workflowSpan as any)._attributes?.currentStep || 'unknown'
+        : 'unknown';
       workflowSpan.setAttribute('failedStep', currentStep);
       workflowSpan.recordException(error);
       workflowSpan.setStatus('error', error instanceof Error ? error.message : String(error));
-      
+
       // Record failure metric
       Observability.recordMetric('workflow.completed', 1, { success: 'false' });
-      
+
       throw error;
     } finally {
       // Complete duration measurement and end span
       workflowSpan.setAttribute('endTime', Date.now());
       workflowSpan.end();
-      
+
       // Ensure all telemetry is flushed
       await Observability.getInstance().shutdown();
     }
@@ -339,18 +324,18 @@
 
 /**
  * Creates an organization with required fields and metadata
- * 
+ *
  * Organizations are the top-level entities in the Midaz financial system.
  * Each organization can have multiple ledgers, and each ledger can have
  * multiple assets and accounts. Organizations typically represent a company,
  * financial institution, or other entity operating a financial system.
- * 
+ *
  * This function demonstrates:
  * - Using the builder pattern to create complex objects
  * - Setting required fields (legal name, legal document ID, DBA name)
  * - Adding optional data like address and metadata
- * 
- * @param client - The Midaz SDK client instance 
+ *
+ * @param client - The Midaz SDK client instance
  * @returns The created organization object from the API
  */
 async function setupOrganization(client: MidazClient) {
@@ -373,33 +358,30 @@
 
 /**
  * Creates operating and investment ledgers for the organization
- * 
+ *
  * Ledgers are the primary accounting structure within an organization.
- * Each ledger acts as a separate set of books, allowing clear separation 
+ * Each ledger acts as a separate set of books, allowing clear separation
  * between different types of financial activities.
- * 
+ *
  * This function creates two ledgers with different purposes:
  * 1. Operating Ledger - For day-to-day financial operations
  * 2. Investment Ledger - For long-term investments and portfolios
- * 
+ *
  * Ledgers can have different settings, compliance rules, and reporting
  * requirements, making this separation important for financial organizations.
- * 
+ *
  * @param client - The Midaz SDK client instance
  * @param organizationId - ID of the parent organization
  * @returns Object containing both created ledger entities
  */
-async function setupLedgers(
-  client: MidazClient,
-  organizationId: string
-) {
+async function setupLedgers(client: MidazClient, organizationId: string) {
   const operatingLedger = await createLedger(
     client,
     organizationId,
     'Operating Ledger',
     'Main ledger for day-to-day operations'
   );
-  
+
   const investmentLedger = await createLedger(
     client,
     organizationId,
@@ -412,11 +394,11 @@
 
 /**
  * Type definition for asset and account information
- * 
+ *
  * This interface is used to track created entities throughout the workflow.
  * It combines the necessary information about accounts and their assets
  * to simplify operations that need both pieces of information.
- * 
+ *
  * In a real application, you might store this information in a database
  * or retrieve it from the API as needed, but for this example we track
  * it in memory to demonstrate the workflow more clearly.
@@ -424,19 +406,19 @@
 interface AccountInfo {
   /** Unique identifier for the account */
   id: string;
-  
+
   /** Display name of the account */
   name: string;
-  
+
   /** Asset code (currency code) for the account (e.g., USD, EUR, BTC) */
   assetCode: string;
-  
+
   /** ID of the ledger this account belongs to */
   ledgerId: string;
-  
+
   /** Display name of the ledger (Operating or Investment) */
   ledgerName: string;
-  
+
   /** Number of decimal places for this asset (e.g., 2 for USD, 8 for BTC) */
   decimalPlaces: number;
 }
@@ -481,12 +463,12 @@
       decimalPlaces: assetConfig.decimalPlaces,
     });
   }
-  
+
   // Create only USD and BTC in the Investment Ledger
-  const investmentAssetConfigs = assetConfigs.filter(asset => 
-    asset.code === 'USD' || asset.code === 'BTC'
+  const investmentAssetConfigs = assetConfigs.filter(
+    (asset) => asset.code === 'USD' || asset.code === 'BTC'
   );
-  
+
   for (const assetConfig of investmentAssetConfigs) {
     const asset = await createAsset(
       client,
@@ -558,21 +540,21 @@
 
 /**
  * Creates initial deposits for accounts using batch processing
- * 
+ *
  * This function demonstrates several advanced SDK capabilities:
- * 
+ *
  * 1. Batch processing - Multiple operations grouped and executed concurrently
  *    This is essential for high-volume financial systems to maintain performance
- * 
+ *
  * 2. Enhanced error recovery - Operations with automatic retries and verification
  *    The withEnhancedRecovery utility adds resilience to API operations
- * 
+ *
  * 3. Data organization - Account grouping by ledger and asset for processing
  *    Shows how to handle complex data structures in financial applications
- * 
+ *
  * 4. Transaction creation patterns - Using the deposit transaction builder
  *    Demonstrates how to use transaction builders for common financial operations
- * 
+ *
  * @param client - The Midaz SDK client instance
  * @param organizationId - The ID of the organization to operate on
  * @param accounts - List of account information objects
@@ -584,35 +566,37 @@
   accounts: AccountInfo[]
 ): Promise<number> {
   let successCount = 0;
-  
+
   // Group accounts by ledger and asset for more organized processing
   const accountsByLedger: Record<string, Record<string, AccountInfo[]>> = {};
-  
+
   for (const account of accounts) {
     if (!accountsByLedger[account.ledgerId]) {
       accountsByLedger[account.ledgerId] = {};
     }
-    
+
     if (!accountsByLedger[account.ledgerId][account.assetCode]) {
       accountsByLedger[account.ledgerId][account.assetCode] = [];
     }
-    
+
     accountsByLedger[account.ledgerId][account.assetCode].push(account);
   }
-  
+
   // Process deposits by ledger and asset using batch processing
   for (const ledgerId in accountsByLedger) {
     for (const assetCode in accountsByLedger[ledgerId]) {
       const ledgerAssetAccounts = accountsByLedger[ledgerId][assetCode];
-      
-      console.log(`  Processing ${ledgerAssetAccounts.length} ${assetCode} accounts in ledger ${ledgerId}...`);
-      
+
+      console.log(
+        `  Processing ${ledgerAssetAccounts.length} ${assetCode} accounts in ledger ${ledgerId}...`
+      );
+
       // Create a batch for processing deposits
       const batch = createBatch({
         concurrency: 3,
         delayBetweenTransactions: 50,
       });
-      
+
       // Add deposit transactions to the batch
       for (const account of ledgerAssetAccounts) {
         // Create deposit transaction (from external account to user account)
@@ -624,42 +608,37 @@
           account.assetCode,
           account.decimalPlaces,
           `Initial deposit to ${account.name}`,
-          { 
+          {
             batchId: `initial-deposits-${Date.now()}`,
-            createdBy: 'workflow-script'
+            createdBy: 'workflow-script',
           }
         );
-        
+
         // Add the transaction to the batch - we use a closure to capture the context
         batch.add(async () => {
           try {
             // Use enhanced error recovery wrapped around pagination
             const result = await withEnhancedRecovery(
-              () => client.entities.transactions.createTransaction(
-                organizationId, 
-                ledgerId, 
-                depositTx
-              ),
+              () =>
+                client.entities.transactions.createTransaction(organizationId, ledgerId, depositTx),
               {
                 maxRetries: 2,
                 fallbackAttempts: 1,
                 verifyOperation: async () => {
                   // Verify the transaction was created (this is a simplified check)
                   const transactions = await client.entities.transactions.listTransactions(
-                    organizationId, 
+                    organizationId,
                     ledgerId,
                     { limit: 100 }
                   );
-                  
+
                   const items = extractItems(transactions);
                   // Check if there's a transaction with matching description
-                  return items.some((tx: any) => 
-                    tx.description === depositTx.description
-                  );
-                }
+                  return items.some((tx: any) => tx.description === depositTx.description);
+                },
               }
             );
-            
+
             return result;
           } catch (error) {
             console.error(`  Error creating deposit for ${account.id}: ${error}`);
@@ -667,10 +646,10 @@
           }
         });
       }
-      
+
       // Execute the batch
       const results = await executeBatch(batch);
-      
+
       // Count successful transactions
       for (const result of results) {
         if (result.status === 'success' || result.status === 'duplicate') {
@@ -679,7 +658,7 @@
       }
     }
   }
-  
+
   return successCount;
 }
 
@@ -695,35 +674,37 @@
 ): Promise<number> {
   // Group accounts by asset
   const accountsByAsset = groupAccountsByAsset(accounts);
-  
+
   let successCount = 0;
-  
+
   // Create transactions by asset
   for (const assetCode in accountsByAsset) {
     const assetAccounts = accountsByAsset[assetCode].filter(
-      account => account.ledgerId === ledgerId
+      (account) => account.ledgerId === ledgerId
     );
-    
+
     if (assetAccounts.length < 2) {
       console.log(`  Skipping ${assetCode}: Need at least 2 accounts`);
       continue;
     }
-    
-    console.log(`  Creating transaction pairs for ${assetAccounts.length} ${assetCode} accounts...`);
-    
+
+    console.log(
+      `  Creating transaction pairs for ${assetAccounts.length} ${assetCode} accounts...`
+    );
+
     // Create transaction pairs for each account
     for (const account of assetAccounts) {
       // Find another account with the same asset for transfers
-      const otherAccounts = assetAccounts.filter(a => a.id !== account.id);
-      
+      const otherAccounts = assetAccounts.filter((a) => a.id !== account.id);
+
       if (otherAccounts.length === 0) {
         console.log(`  Skipping account ${account.id}: No other accounts with same asset`);
         continue;
       }
-      
+
       // Choose a random other account for transfers
       const otherAccount = otherAccounts[Math.floor(Math.random() * otherAccounts.length)];
-      
+
       // Create a credit/debit pair using the SDK utility
       const creditAmount = assetCode === 'BTC' ? 0.05 : 25;
       const { creditTx, debitTx } = createCreditDebitPair(
@@ -732,60 +713,62 @@
         creditAmount,
         assetCode,
         `Transaction between ${otherAccount.name} and ${account.name}`,
-        { 
+        {
           pairId: `pair-${Date.now()}-${Math.floor(Math.random() * 1000)}`,
-          createdBy: 'workflow-script' 
+          createdBy: 'workflow-script',
         }
       );
-      
+
       // Execute both transactions as a pair with error recovery
       try {
         const results = await executeTransactionPair(
-          async () => client.entities.transactions.createTransaction(organizationId, ledgerId, creditTx),
-          async () => client.entities.transactions.createTransaction(organizationId, ledgerId, debitTx),
-          { 
+          async () =>
+            client.entities.transactions.createTransaction(organizationId, ledgerId, creditTx),
+          async () =>
+            client.entities.transactions.createTransaction(organizationId, ledgerId, debitTx),
+          {
             maxRetries: 2,
-            delayBetweenTransactions: 50 
+            delayBetweenTransactions: 50,
           }
         );
-        
+
         if (results.creditStatus === 'success' || results.creditStatus === 'duplicate') {
           successCount++;
         }
-        
+
         if (results.debitStatus === 'success' || results.debitStatus === 'duplicate') {
           successCount++;
         }
       } catch (error) {
         console.error(`  Error creating transaction pair: ${error}`);
       }
-      
+
       // Add a delay between accounts
-      await new Promise(resolve => setTimeout(resolve, 100));
+      await new Promise((resolve) => setTimeout(resolve, 100));
     }
   }
-  
+
   return successCount / 2; // Count pairs, not individual transactions
 }
 
 /**
  * Demonstrates advanced transaction patterns and financial workflows
- * 
+ *
  * This function showcases three advanced financial transaction patterns:
- * 
+ *
  * 1. User Transfers - Direct transfers between two accounts
  *    These represent standard user-initiated transfers in financial applications
- * 
+ *
  * 2. Multi-Account Transfers - Chain of transfers across multiple accounts
  *    These represent complex settlement flows or multi-step financial processes
  *    Often used for clearing, settlement, or distributing funds across systems
- * 
+ *
  * 3. Recurring Payments - Subscription-style repeating transactions
  *    These represent subscription payments, loan repayments, or scheduled transfers
- * 
+ *
  * Each pattern demonstrates how the SDK's transaction utilities can be composed
  * to build sophisticated financial workflows with proper error handling and metadata.
- * 
+ *
  * @param client - The Midaz SDK client instance
  * @param organizationId - The ID of the organization to operate on
  * @param operatingLedgerId - Ledger for day-to-day operations
@@ -801,27 +784,27 @@
   accounts: AccountInfo[]
 ): Promise<number> {
   let successCount = 0;
-  
+
   // Filter accounts by ledger and asset
   const operatingUsdAccounts = accounts.filter(
-    account => account.ledgerId === operatingLedgerId && account.assetCode === 'USD'
+    (account) => account.ledgerId === operatingLedgerId && account.assetCode === 'USD'
   );
-  
+
   const _investmentUsdAccounts = accounts.filter(
-    account => account.ledgerId === investmentLedgerId && account.assetCode === 'USD'
+    (account) => account.ledgerId === investmentLedgerId && account.assetCode === 'USD'
   );
-  
+
   const _operatingBtcAccounts = accounts.filter(
-    account => account.ledgerId === operatingLedgerId && account.assetCode === 'BTC'
+    (account) => account.ledgerId === operatingLedgerId && account.assetCode === 'BTC'
   );
-  
+
   // 1. Create a user transfer between accounts
   if (operatingUsdAccounts.length >= 2) {
     console.log('  1. Creating a user transfer between USD accounts...');
-    
+
     const sourceAccount = operatingUsdAccounts[0];
     const destinationAccount = operatingUsdAccounts[1];
-    
+
     try {
       const result = await createUserTransfer(
         sourceAccount.id,
@@ -836,10 +819,10 @@
             transferType: 'user-initiated',
             purpose: 'demonstration',
           },
-          description: `Demo transfer from ${sourceAccount.name} to ${destinationAccount.name}`
+          description: `Demo transfer from ${sourceAccount.name} to ${destinationAccount.name}`,
         }
       );
-      
+
       if (result.status === 'success' || result.status === 'duplicate') {
         console.log(`    ✓ User transfer created successfully`);
         successCount++;
@@ -848,14 +831,14 @@
       console.error(`    ✗ Error creating user transfer: ${error}`);
     }
   }
-  
+
   // 2. Create a multi-account transfer (chain of transfers)
   if (operatingUsdAccounts.length >= 3) {
     console.log('  2. Creating a multi-account transfer (chain of transfers)...');
-    
+
     // Select 3 accounts for the chain
-    const accountChain = operatingUsdAccounts.slice(0, 3).map(acc => acc.id);
-    
+    const accountChain = operatingUsdAccounts.slice(0, 3).map((acc) => acc.id);
+
     try {
       const result = await createMultiAccountTransfer(
         accountChain,
@@ -869,26 +852,28 @@
             transferType: 'chain',
             purpose: 'settlement',
           },
-          description: 'Multi-account chain transfer demonstration'
+          description: 'Multi-account chain transfer demonstration',
         }
       );
-      
+
       if (typeof result === 'object' && result.batchId) {
-        console.log(`    ✓ Multi-account transfer created successfully: ${accountChain.length - 1} transfers`);
+        console.log(
+          `    ✓ Multi-account transfer created successfully: ${accountChain.length - 1} transfers`
+        );
         successCount += accountChain.length - 1; // Count the number of transfers in the chain
       }
     } catch (error) {
       console.error(`    ✗ Error creating multi-account transfer: ${error}`);
     }
   }
-  
+
   // 3. Create a recurring payment (subscription)
   if (operatingUsdAccounts.length >= 2) {
     console.log('  3. Creating a recurring payment (subscription)...');
-    
+
     const payer = operatingUsdAccounts[0];
     const payee = operatingUsdAccounts[1];
-    
+
     try {
       const result = await createRecurringPayment(
         payer.id,
@@ -904,12 +889,12 @@
             frequency: 'monthly',
             paymentNumber: 1,
             subscriptionName: 'Premium Service',
-            nextPaymentDate: new Date(Date.now() + 30*24*60*60*1000).toISOString()
+            nextPaymentDate: new Date(Date.now() + 30 * 24 * 60 * 60 * 1000).toISOString(),
           },
-          description: 'Monthly subscription payment'
+          description: 'Monthly subscription payment',
         }
       );
-      
+
       if (result.status === 'success' || result.status === 'duplicate') {
         console.log(`    ✓ Recurring payment created successfully`);
         successCount++;
@@ -918,33 +903,33 @@
       console.error(`    ✗ Error creating recurring payment: ${error}`);
     }
   }
-  
+
   return successCount;
 }
 
 /**
  * Displays account balances with enhanced error recovery and pagination
- * 
+ *
  * This function demonstrates several advanced data handling techniques:
- * 
+ *
  * 1. Pagination - Handling large datasets by processing them in pages
  *    The SDK provides built-in pagination utilities that handle cursors and limits
- * 
+ *
  * 2. Enhanced Error Recovery - Resilient data fetching with automatic retries
  *    withEnhancedRecovery adds verification and fallback strategies
- * 
+ *
  * 3. Balance Formatting - Presenting financial data in user-friendly formats
  *    Converting raw balance values to properly formatted currency strings
- * 
+ *
  * 4. Data Organization - Grouping balances by asset for easier processing
  *    Shows how to organize financial data for presentation or analysis
- * 
+ *
  * 5. Complete Observability Integration - Traces, metrics, and logging
  *    Each operation is fully instrumented for monitoring and debugging
- * 
+ *
  * This demonstrates a production-ready approach to handling balance queries
  * with proper error handling, monitoring, and user-friendly output.
- * 
+ *
  * @param client - The Midaz SDK client instance
  * @param organizationId - The ID of the organization to operate on
  * @param operatingLedgerId - ID of the operating ledger
@@ -961,59 +946,56 @@
   // Helper function to display balances for a specific ledger with error recovery and pagination
   async function displayLedgerBalances(ledgerId: string, ledgerName: string) {
     console.log(`  ${ledgerName} Ledger Balances:`);
-    
+
     // Create a logger but don't output to console when not needed
     // We want to create it for demonstration but without console output
-    const logger = new Logger({ 
-      minLevel: LogLevel.DEBUG, 
+    const logger = new Logger({
+      minLevel: LogLevel.DEBUG,
       defaultModule: 'balance-display',
       // Use empty handlers array to disable console output but keep the logger working
-      handlers: []
+      handlers: [],
     });
-    
+
     // Create a span for balance loading operation
     const span = Observability.startSpan('fetch-balances', {
       ledgerId,
       ledgerName,
-      organizationId
+      organizationId,
     });
-    
+
     try {
       logger.info(`Fetching balances for ledger ${ledgerName}`, { ledgerId });
-      
+
       // Use pagination to handle potentially large numbers of balances
       const paginator = createPaginator<any>({
-        fetchPage: (options) => client.entities.balances.listBalances(
-          organizationId, 
-          ledgerId, 
-          options
-        ),
+        fetchPage: (options) =>
+          client.entities.balances.listBalances(organizationId, ledgerId, options),
         maxItems: 1000, // Limit total number of items
-        maxPages: 50,   // Limit number of pages
+        maxPages: 50, // Limit number of pages
         spanAttributes: {
           ledgerId,
-          ledgerName
-        }
+          ledgerName,
+        },
       });
-      
+
       // Collect all balances across pages
       const allBalances: any[] = [];
       let pageCount = 0;
-      
+
       // Use enhanced error recovery wrapped around pagination
       await withEnhancedRecovery(
         async () => {
           await paginator.forEachPage(async (balances) => {
             pageCount++;
-            logger.info(`Processing balance page ${pageCount}`, { 
-              itemCount: balances.length 
+            logger.info(`Processing balance page ${pageCount}`, {
+              itemCount: balances.length,
             });
             allBalances.push(...balances);
-            
+
             // Record metrics for each page received
             Observability.recordMetric('balances.fetched', balances.length, {
               ledgerId,
-              ledgerName
+              ledgerName,
             });
           });
           return allBalances;
@@ -1029,50 +1011,52 @@
             } catch {
               return false;
             }
-          }
+          },
         }
       );
-      
+
       // Mark span as successful
       span.setStatus('ok');
       const paginationState = paginator.getPaginationState();
       span.setAttribute('balanceCount', allBalances.length);
       span.setAttribute('pageCount', pageCount);
       span.setAttribute('lastFetchTimestamp', paginationState.lastFetchTimestamp || 0);
-      
+
       logger.info(`Retrieved ${allBalances.length} balances in ${pageCount} pages`, {
         ledgerId,
         ledgerName,
-        paginationState
+        paginationState,
       });
-      
+
       // Group by asset for easier reading
       const balancesByAsset: Record<string, any[]> = {};
-      
+
       for (const balance of allBalances) {
         const assetCode = balance.assetCode || 'Unknown';
-        
+
         if (!balancesByAsset[assetCode]) {
           balancesByAsset[assetCode] = [];
         }
-        
+
         balancesByAsset[assetCode].push(balance);
       }
-      
+
       // Display balances by asset
       for (const assetCode in balancesByAsset) {
         console.log(`    ${assetCode} Accounts:`);
-        
+
         for (const balance of balancesByAsset[assetCode]) {
           try {
             // Find account info for this balance
-            const account = accounts.find(a => 
-              a.id === balance.accountId && a.ledgerId === ledgerId
+            const account = accounts.find(
+              (a) => a.id === balance.accountId && a.ledgerId === ledgerId
             );
-            
+
             // Format and display the balance
             const formattedBalance = formatAccountBalance(balance);
-            console.log(`      ${account ? account.name : balance.accountId}: ${formattedBalance.displayString}`);
+            console.log(
+              `      ${account ? account.name : balance.accountId}: ${formattedBalance.displayString}`
+            );
           } catch (error) {
             // Fallback display if formatting fails
             console.log(`      ${balance.accountId}: Available ${balance.available || '0'}`);
@@ -1091,7 +1075,7 @@
       span.end();
     }
   }
-  
+
   // Display balances for both ledgers
   await displayLedgerBalances(operatingLedgerId, 'Operating');
   await displayLedgerBalances(investmentLedgerId, 'Investment');
@@ -1181,77 +1165,77 @@
 
 /**
  * Handles errors from the Midaz API with enhanced error information
- * 
+ *
  * This function demonstrates comprehensive error handling with observability:
- * 
+ *
  * 1. Error Processing - Extracts detailed information from any error type
  *    - Status codes, error types, detailed messages, recovery options
  *    - Converts generic errors to structured error information
- * 
+ *
  * 2. Error Tracing - Creates spans to track errors in distributed systems
  *    - Records exceptions with full context
  *    - Sets error status and attributes for monitoring systems
- * 
+ *
  * 3. Structured Logging - Records errors in a consistent, structured format
  *    - Includes timestamp, error details, and context
  *    - Uses proper log levels for error severity
- * 
+ *
  * 4. Error Metrics - Records error occurrences for dashboards and alerts
  *    - Tags metrics with error type and status code
  *    - Enables tracking error rates and patterns
- * 
+ *
  * 5. User-Friendly Output - Shows actionable information to end users
  *    - Provides recovery recommendations when available
  *    - Lists attempted recovery steps for transparency
- * 
+ *
  * This demonstrates production-quality error handling that balances
  * user experience, developer debugging, and system monitoring needs.
- * 
+ *
  * @param error - The error to handle (can be any type)
  */
 function handleError(error: any): void {
   // Create logger for error handling
   const logger = new Logger({
     minLevel: LogLevel.ERROR,
-    defaultModule: 'error-handler'
+    defaultModule: 'error-handler',
   });
-  
+
   // Create error span
   const span = Observability.startSpan('error-handling', {
     timestamp: new Date().toISOString(),
-    source: 'workflow-example'
+    source: 'workflow-example',
   });
-  
+
   try {
     // Get comprehensive error information
     const errorInfo = processError(error);
-    
+
     // Add error details to the span
     span.setAttribute('errorType', errorInfo.type || 'unknown');
     span.setAttribute('statusCode', errorInfo.statusCode?.toString() || 'none');
     span.setAttribute('retryable', errorInfo.isRetryable?.toString() || 'false');
-    
+
     // Record exception in observability
     span.recordException(error);
     span.setStatus('error', error instanceof Error ? error.message : String(error));
-    
+
     // Log detailed error information for debugging
     logDetailedError(error, {
       source: 'workflow-example',
       timestamp: new Date().toISOString(),
     });
-    
+
     // Log through observability system
     logger.error('Workflow error occurred', {
       error: errorInfo,
       message: errorInfo.userMessage,
-      timestamp: new Date().toISOString()
+      timestamp: new Date().toISOString(),
     });
-    
+
     // Record error metric
     Observability.recordMetric('workflow.error', 1, {
       errorType: errorInfo.type || 'unknown',
-      statusCode: errorInfo.statusCode?.toString() || 'none'
+      statusCode: errorInfo.statusCode?.toString() || 'none',
     });
 
     // Display user-friendly error information
@@ -1261,7 +1245,7 @@
     if (errorInfo.recoveryRecommendation) {
       console.error(`  Recommendation: ${errorInfo.recoveryRecommendation}`);
     }
-    
+
     // Show recovery steps if available (enhanced error recovery)
     if (errorInfo.recoverySteps && errorInfo.recoverySteps.length > 0) {
       console.error('  Recovery steps attempted:');
@@ -1280,26 +1264,27 @@
 main().catch((error) => {
   // Handle any unhandled errors that bubble up from the workflow
   console.error('Unhandled error:', error);
-  
+
   // Create a dedicated logger for top-level errors
   // This ensures even catastrophic failures are properly logged
-  const logger = new Logger({ 
+  const logger = new Logger({
     minLevel: LogLevel.ERROR,
-    defaultModule: 'main-error-handler'
+    defaultModule: 'main-error-handler',
   });
-  
+
   // Log the error with full context
   logger.error('Unhandled error in main workflow', { error });
-  
-  // Record a fatal error metric 
+
+  // Record a fatal error metric
   // This can trigger alerts in monitoring systems
   Observability.recordMetric('workflow.fatal_error', 1, {
-    errorMessage: error.message || 'Unknown error'
+    errorMessage: error.message || 'Unknown error',
   });
-  
+
   // Ensure all telemetry is flushed before exiting
   // This prevents losing error data in case of crash
-  Observability.getInstance().shutdown()
+  Observability.getInstance()
+    .shutdown()
     .finally(() => {
       // Exit with non-zero code to indicate failure
       // This is important for CI/CD systems and orchestration tools
