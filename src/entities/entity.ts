--- conflicted
+++ resolved
@@ -88,11 +88,7 @@
     config?: MidazConfig,
     observability?: Observability
   ) {
-<<<<<<< HEAD
     // Get ConfigService instance
-=======
-    // Initialize ConfigService
->>>>>>> 442c5690
     const configService = ConfigService.getInstance();
 
     // Initialize observability using ConfigService
