/**
 */

import { OperationApiClient } from '../../api/interfaces/operation-api-client';
import { ListOptions } from '../../models/common';
import { Operation } from '../../models/transaction';
import { BasePaginator, PaginatorConfig } from '../../util/data/pagination-abstraction';
import { Observability } from '../../util/observability/observability';
import { OperationPaginator } from '../operations';

/**
 * Implementation of the OperationPaginator interface
 *
 * This class extends the BasePaginator to provide operation-specific functionality
 * while leveraging the standardized pagination logic.
<<<<<<< HEAD
 *
 * @implements {OperationPaginator}
=======
 * 
>>>>>>> 4af71ae5
 */
export class OperationPaginatorImpl extends BasePaginator<Operation> implements OperationPaginator {
  /**
   * Organization ID
   */
  private readonly orgId: string;

  /**
   * Ledger ID
   */
  private readonly ledgerId: string;

  /**
   * Account ID
   */
  private readonly accountId: string;

  /**
   * Operation API client
   */
  private readonly operationApiClient: OperationApiClient;

  /**
   * Creates a new OperationPaginatorImpl
   *
   */
  constructor(
    operationApiClient: OperationApiClient,
    orgId: string,
    ledgerId: string,
    accountId: string,
    opts?: ListOptions,
    observability?: Observability
  ) {
    // Create the configuration for the base paginator
    const config: PaginatorConfig<Operation> = {
      fetchPage: (options) =>
        operationApiClient.listOperations(orgId, ledgerId, accountId, options),
      initialOptions: opts,
      observability,
      serviceName: 'operation-paginator',
      spanAttributes: {
        orgId,
        ledgerId,
        accountId,
      },
    };

    super(config);

    this.orgId = orgId;
    this.ledgerId = ledgerId;
    this.accountId = accountId;
    this.operationApiClient = operationApiClient;
  }

  /**
   * Gets the next page of operations
   *
   * Retrieves the next page of operations based on the pagination settings.
   * If there are no more operations, returns an empty array.
   *
   * This implementation adds operation-specific metrics in addition to the
   * standard pagination metrics.
   *
   * @returns Promise resolving to the next page of operations
   */
  public async next(): Promise<Operation[]> {
    const span = this.createSpan('next');

    try {
      // Check if there are more operations to retrieve
      if (!(await this.hasNext())) {
        span.setAttribute('operationCount', 0);
        span.setStatus('ok');
        return [];
      }

      // Prepare options with cursor
      const paginationOpts = {
        ...this.options,
        cursor: this.nextCursor,
      };

      // Make the API request
      this.lastFetchTimestamp = Date.now();
      const response = await this.operationApiClient.listOperations(
        this.orgId,
        this.ledgerId,
        this.accountId,
        paginationOpts
      );

      // Update pagination state
      this.nextCursor = response.meta?.nextCursor;
      this.hasMorePages = !!this.nextCursor;
      this.currentPage = response.items;
      this.pagesFetched++;
      this.itemsFetched += response.items.length;

      // Record standard metrics
      this.observability.recordMetric('operations.paginator.page', response.items.length, {
        orgId: this.orgId,
        ledgerId: this.ledgerId,
        accountId: this.accountId,
      });

      // Record operation-specific metrics
      if (this.currentPage) {
        // Count debit and credit operations
        const debitCount = this.currentPage.filter((op) => op.type === 'DEBIT').length;
        const creditCount = this.currentPage.filter((op) => op.type === 'CREDIT').length;

        if (debitCount > 0) {
          this.observability.recordMetric('operations.paginator.debit', debitCount, {
            orgId: this.orgId,
            ledgerId: this.ledgerId,
            accountId: this.accountId,
          });
        }

        if (creditCount > 0) {
          this.observability.recordMetric('operations.paginator.credit', creditCount, {
            orgId: this.orgId,
            ledgerId: this.ledgerId,
            accountId: this.accountId,
          });
        }
      }

      span.setAttribute('operationCount', response.items.length);
      span.setAttribute('hasMore', this.hasMorePages);
      span.setStatus('ok');

      return this.currentPage || [];
    } catch (error) {
      span.recordException(error as Error);
      span.setStatus('error', (error as Error).message);
      throw error;
    } finally {
      span.end();
    }
  }

  /**
   * Gets all operations
   *
   * Retrieves all operations that match the filters, handling
   * pagination automatically.
   *
   * @returns Promise resolving to all matching operations
   */
  public async getAllOperations(): Promise<Operation[]> {
    return this.getAllItems();
  }

  /**
   * Tracks operations by type
   *
   * Iterates through all operations and processes them by type.
<<<<<<< HEAD
   *
   * @param debitHandler - Function to call for each debit operation
   * @param creditHandler - Function to call for each credit operation
=======
   * 
>>>>>>> 4af71ae5
   */
  public async trackOperationsByType(
    debitHandler: (op: Operation) => Promise<void>,
    creditHandler: (op: Operation) => Promise<void>
  ): Promise<void> {
    const span = this.createSpan('trackOperationsByType');
    let debitCount = 0;
    let creditCount = 0;

    try {
      await this.forEachItem(async (operation) => {
        if (operation.type === 'DEBIT') {
          await debitHandler(operation);
          debitCount++;
        } else if (operation.type === 'CREDIT') {
          await creditHandler(operation);
          creditCount++;
        }
      });

      span.setAttribute('debitCount', debitCount);
      span.setAttribute('creditCount', creditCount);
      span.setStatus('ok');
    } catch (error) {
      span.recordException(error as Error);
      span.setStatus('error', (error as Error).message);
      throw error;
    } finally {
      span.end();
    }
  }
}<|MERGE_RESOLUTION|>--- conflicted
+++ resolved
@@ -13,12 +13,7 @@
  *
  * This class extends the BasePaginator to provide operation-specific functionality
  * while leveraging the standardized pagination logic.
-<<<<<<< HEAD
  *
- * @implements {OperationPaginator}
-=======
- * 
->>>>>>> 4af71ae5
  */
 export class OperationPaginatorImpl extends BasePaginator<Operation> implements OperationPaginator {
   /**
@@ -179,13 +174,7 @@
    * Tracks operations by type
    *
    * Iterates through all operations and processes them by type.
-<<<<<<< HEAD
-   *
-   * @param debitHandler - Function to call for each debit operation
-   * @param creditHandler - Function to call for each credit operation
-=======
-   * 
->>>>>>> 4af71ae5
+   *
    */
   public async trackOperationsByType(
     debitHandler: (op: Operation) => Promise<void>,
