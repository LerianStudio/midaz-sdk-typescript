/**
 * @file Client configuration builder
 * @description Provides a builder pattern for creating MidazClient configuration
 */

import { MidazConfig } from './client';
import { HttpClient } from './util/network/http-client';
<<<<<<< HEAD
=======
// eslint-disable-next-line @typescript-eslint/no-unused-vars
import { RetryPolicy } from './util/network/retry-policy';
>>>>>>> 442c5690

/**
 * Environment-specific base URLs
 */
const ENVIRONMENT_URLS: Record<string, Record<string, string>> = {
  development: {
    onboarding: 'https://api.dev.midaz.io',
    transaction: 'https://api.dev.midaz.io',
  },
  sandbox: {
    onboarding: 'https://api.sandbox.midaz.io',
    transaction: 'https://api.sandbox.midaz.io',
  },
  production: {
    onboarding: 'https://api.midaz.io',
    transaction: 'https://api.midaz.io',
  },
};

/**
 * Default configuration values
 */
const DEFAULT_CONFIG: Partial<MidazConfig> = {
  environment: 'production',
  apiVersion: 'v1',
  timeout: 30000,
  retries: {
    maxRetries: 3,
    initialDelay: 100,
    maxDelay: 1000,
    retryableStatusCodes: [408, 429, 500, 502, 503, 504],
  },
  observability: {
    enableTracing: false,
    enableMetrics: false,
    enableLogging: false,
    serviceName: 'midaz-typescript-sdk',
  },
  debug: false,
};

/**
 * Builder for creating a Midaz client configuration
 *
 * This builder simplifies the process of creating a configuration object for the MidazClient
 * by providing a fluent API with method chaining.
 */
export interface ClientConfigBuilder {
  /**
   * Set the API key for authentication
   * @param apiKey - API key for authentication
   */
  withApiKey(apiKey: string): ClientConfigBuilder;

  /**
   * Set the auth token for authentication (alternative to API key)
   * @param authToken - Auth token for authentication
   */
  withAuthToken(authToken: string): ClientConfigBuilder;

  /**
   * Set the environment (development, sandbox, production)
   * This will automatically set default base URLs for the environment
   * @param environment - Environment to connect to
   */
  withEnvironment(environment: 'development' | 'sandbox' | 'production'): ClientConfigBuilder;

  /**
   * Set the API version to use for requests
   * @param apiVersion - API version (e.g., 'v1', 'v2')
   */
  withApiVersion(apiVersion: string): ClientConfigBuilder;

  /**
   * Set custom base URLs for services
   * @param baseUrls - Map of service names to base URLs
   */
  withBaseUrls(baseUrls: Record<string, string>): ClientConfigBuilder;

  /**
   * Set timeout for HTTP requests
   * @param timeoutMs - Timeout in milliseconds
   */
  withTimeout(timeoutMs: number): ClientConfigBuilder;

  /**
   * Configure retry behavior
   * @param maxRetries - Maximum number of retry attempts
   * @param initialDelay - Initial delay between retries in milliseconds
   * @param maxDelay - Maximum delay between retries in milliseconds
   * @param retryableStatusCodes - HTTP status codes that should trigger a retry
   */
  withRetryPolicy(options: {
    maxRetries?: number;
    initialDelay?: number;
    maxDelay?: number;
    retryableStatusCodes?: number[];
    retryCondition?: (error: Error) => boolean;
  }): ClientConfigBuilder;

  /**
   * Configure observability (tracing, metrics, logging)
   * @param options - Observability options
   */
  withObservability(options: {
    enableTracing?: boolean;
    enableMetrics?: boolean;
    enableLogging?: boolean;
    serviceName?: string;
    collectorEndpoint?: string;
  }): ClientConfigBuilder;

  /**
   * Enable debug mode for verbose logging
   * @param enable - Whether to enable debug mode
   */
  withDebugMode(enable: boolean): ClientConfigBuilder;

  /**
   * Set a custom HTTP client
   * @param httpClient - Custom HTTP client instance
   */
  withHttpClient(httpClient: HttpClient): ClientConfigBuilder;

  /**
   * Build the final configuration object
   * @returns The complete MidazConfig object
   */
  build(): MidazConfig;
}

/**
 * Implementation of the client configuration builder
 */
class ClientConfigBuilderImpl implements ClientConfigBuilder {
  private config: Partial<MidazConfig>;

  /**
   * Create a new client configuration builder
   * @param initialConfig - Optional initial configuration to start with
   */
  constructor(initialConfig: Partial<MidazConfig> = {}) {
    this.config = { ...initialConfig };
  }

  withApiKey(apiKey: string): ClientConfigBuilder {
    this.config.apiKey = apiKey;
    return this;
  }

  withAuthToken(authToken: string): ClientConfigBuilder {
    this.config.authToken = authToken;
    return this;
  }

  withEnvironment(environment: 'development' | 'sandbox' | 'production'): ClientConfigBuilder {
    this.config.environment = environment;
    // Set default base URLs for the environment
    this.config.baseUrls = { ...ENVIRONMENT_URLS[environment] };
    return this;
  }

  withApiVersion(apiVersion: string): ClientConfigBuilder {
    this.config.apiVersion = apiVersion;
    return this;
  }

  withBaseUrls(baseUrls: Record<string, string>): ClientConfigBuilder {
    this.config.baseUrls = { ...baseUrls };
    return this;
  }

  withTimeout(timeoutMs: number): ClientConfigBuilder {
    this.config.timeout = timeoutMs;
    return this;
  }

  withRetryPolicy(options: {
    maxRetries?: number;
    initialDelay?: number;
    maxDelay?: number;
    retryableStatusCodes?: number[];
    retryCondition?: (error: Error) => boolean;
  }): ClientConfigBuilder {
    this.config.retries = {
      ...DEFAULT_CONFIG.retries,
      ...options,
    };
    return this;
  }

  withObservability(options: {
    enableTracing?: boolean;
    enableMetrics?: boolean;
    enableLogging?: boolean;
    serviceName?: string;
    collectorEndpoint?: string;
  }): ClientConfigBuilder {
    this.config.observability = {
      ...DEFAULT_CONFIG.observability,
      ...options,
    };
    return this;
  }

  withDebugMode(enable: boolean): ClientConfigBuilder {
    this.config.debug = enable;
    return this;
  }

  withHttpClient(httpClient: HttpClient): ClientConfigBuilder {
    this.config.httpClient = httpClient;
    return this;
  }

  build(): MidazConfig {
    // Apply default configuration for any unset properties
    const config: MidazConfig = {
      ...DEFAULT_CONFIG,
      ...this.config,
      // Make sure nested objects get properly merged with defaults
      retries: this.config.retries
        ? {
            ...DEFAULT_CONFIG.retries,
            ...this.config.retries,
          }
        : DEFAULT_CONFIG.retries,
      observability: this.config.observability
        ? {
            ...DEFAULT_CONFIG.observability,
            ...this.config.observability,
          }
        : DEFAULT_CONFIG.observability,
    };

    // Validate required configuration
    if (!config.authToken && !config.apiKey) {
      throw new Error('Either apiKey or authToken must be provided');
    }

    // Set up base URLs based on environment if not already set
    if (!config.baseUrls && config.environment) {
      config.baseUrls = { ...ENVIRONMENT_URLS[config.environment] };
    }

    return config;
  }
}

/**
 * Creates a client configuration builder with an API key
 * @param apiKey - API key for authentication
 * @returns A new client configuration builder
 */
export function createClientConfigBuilder(apiKey: string): ClientConfigBuilder {
  return new ClientConfigBuilderImpl().withApiKey(apiKey);
}

/**
 * Creates a client configuration builder with an auth token
 * @param authToken - Auth token for authentication
 * @returns A new client configuration builder
 */
export function createClientConfigWithToken(authToken: string): ClientConfigBuilder {
  return new ClientConfigBuilderImpl().withAuthToken(authToken);
}

/**
 * Creates a development environment configuration builder
 * @param apiKey - API key for authentication
 * @param apiVersion - API version to use (defaults to 'v1')
 * @returns A new client configuration builder with development environment defaults
 */
export function createDevelopmentConfig(apiKey: string, apiVersion = 'v1'): ClientConfigBuilder {
  return createClientConfigBuilder(apiKey)
    .withEnvironment('development')
    .withApiVersion(apiVersion)
    .withDebugMode(true);
}

/**
 * Creates a sandbox environment configuration builder
 * @param apiKey - API key for authentication
 * @param apiVersion - API version to use (defaults to 'v1')
 * @returns A new client configuration builder with sandbox environment defaults
 */
export function createSandboxConfig(apiKey: string, apiVersion = 'v1'): ClientConfigBuilder {
  return createClientConfigBuilder(apiKey)
    .withEnvironment('sandbox')
    .withApiVersion(apiVersion);
}

/**
 * Creates a production environment configuration builder
 * @param apiKey - API key for authentication
 * @param apiVersion - API version to use (defaults to 'v1')
 * @returns A new client configuration builder with production environment defaults
 */
export function createProductionConfig(apiKey: string, apiVersion = 'v1'): ClientConfigBuilder {
  return createClientConfigBuilder(apiKey)
    .withEnvironment('production')
    .withApiVersion(apiVersion);
}

/**
 * Creates a local development configuration builder
 * @param apiKey - API key for authentication
 * @param port - Base port for local services (onboarding will use this port, transaction will use port+1)
 * @param apiVersion - API version to use (defaults to 'v1')
 * @returns A new client configuration builder with local development defaults
 */
export function createLocalConfig(apiKey: string, port = 3000, apiVersion = 'v1'): ClientConfigBuilder {
  return createClientConfigBuilder(apiKey)
    .withBaseUrls({
      onboarding: `http://localhost:${port}`,
      transaction: `http://localhost:${port + 1}`,
    })
    .withApiVersion(apiVersion)
    .withDebugMode(true);
}<|MERGE_RESOLUTION|>--- conflicted
+++ resolved
@@ -5,11 +5,6 @@
 
 import { MidazConfig } from './client';
 import { HttpClient } from './util/network/http-client';
-<<<<<<< HEAD
-=======
-// eslint-disable-next-line @typescript-eslint/no-unused-vars
-import { RetryPolicy } from './util/network/retry-policy';
->>>>>>> 442c5690
 
 /**
  * Environment-specific base URLs
@@ -297,9 +292,7 @@
  * @returns A new client configuration builder with sandbox environment defaults
  */
 export function createSandboxConfig(apiKey: string, apiVersion = 'v1'): ClientConfigBuilder {
-  return createClientConfigBuilder(apiKey)
-    .withEnvironment('sandbox')
-    .withApiVersion(apiVersion);
+  return createClientConfigBuilder(apiKey).withEnvironment('sandbox').withApiVersion(apiVersion);
 }
 
 /**
@@ -309,9 +302,7 @@
  * @returns A new client configuration builder with production environment defaults
  */
 export function createProductionConfig(apiKey: string, apiVersion = 'v1'): ClientConfigBuilder {
-  return createClientConfigBuilder(apiKey)
-    .withEnvironment('production')
-    .withApiVersion(apiVersion);
+  return createClientConfigBuilder(apiKey).withEnvironment('production').withApiVersion(apiVersion);
 }
 
 /**
@@ -321,7 +312,11 @@
  * @param apiVersion - API version to use (defaults to 'v1')
  * @returns A new client configuration builder with local development defaults
  */
-export function createLocalConfig(apiKey: string, port = 3000, apiVersion = 'v1'): ClientConfigBuilder {
+export function createLocalConfig(
+  apiKey: string,
+  port = 3000,
+  apiVersion = 'v1'
+): ClientConfigBuilder {
   return createClientConfigBuilder(apiKey)
     .withBaseUrls({
       onboarding: `http://localhost:${port}`,
