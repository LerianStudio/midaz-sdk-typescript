/* eslint-disable @typescript-eslint/no-unused-vars */
/**
 * @file Error handler
 * @description Error handling and recovery functions
 */

<<<<<<< HEAD
import { ErrorHandlerOptions, ErrorRecoveryOptions, OperationResult } from './error-types';
import {
  isAccountEligibilityError,
  isDuplicateTransactionError,
  isInsufficientBalanceError,
  isInsufficientFundsError,
  isRetryableError,
  processError,
=======
import type { LogLevel as _LogLevel } from '../observability/logger';
import { 
  EnhancedErrorInfo as _EnhancedErrorInfo, 
  ErrorCategory as _ErrorCategory, 
  ErrorCode as _ErrorCode, 
  MidazError as _MidazError, 
  TransactionErrorCategory as _TransactionErrorCategory
, 
  TransactionErrorType as _TransactionErrorType, 
  ErrorHandlerOptions, 
  ErrorRecoveryOptions, 
  OperationResult 
} from './error-types';
import { 
  isAccountEligibilityError, 
  isDuplicateTransactionError, 
  isInsufficientBalanceError,
  isInsufficientFundsError, 
  isRetryableError,
  processError
>>>>>>> 442c5690
} from './error-utils';

/**
 * Default recovery options
 */
const DEFAULT_RECOVERY_OPTIONS: ErrorRecoveryOptions = {
  maxRetries: 3,
  initialDelay: 500, // 500ms
  maxDelay: 10000, // 10 seconds
  backoffFactor: 2,
  retryCondition: isRetryableError,
};

/** 
 * Logs detailed error information for debugging
 * 
 * @param error - Error to log
 * @param context - Additional context information
 * @param logger - Custom logger function (defaults to console.error)
 */
export function logDetailedError(
  error: unknown,
  context?: Record<string, any>,
  logger: (message: string, ...args: any[]) => void = console.error
): void {
  // Process the error to get enhanced information
  const errorInfo = processError(error);

  logger('===== ERROR DETAILS =====');
  logger(`Type: ${errorInfo?.type || 'Unknown'}`);
  logger(`Message: ${errorInfo?.message || 'No message available'}`);

  if (errorInfo?.transactionErrorType) {
    logger(`Transaction Error Type: ${errorInfo.transactionErrorType}`);
  }

  if (errorInfo?.statusCode) {
    logger(`Status Code: ${errorInfo.statusCode}`);
  }

  if (errorInfo?.resource) {
    logger(
      `Resource: ${errorInfo.resource}${errorInfo.resourceId ? `/${errorInfo.resourceId}` : ''}`
    );
  }

  if (errorInfo?.requestId) {
    logger(`Request ID: ${errorInfo.requestId}`);
  }

  if (errorInfo?.recoveryRecommendation) {
    logger(`Recovery Recommendation: ${errorInfo.recoveryRecommendation}`);
  }

  logger(`Retryable: ${errorInfo?.isRetryable}`);

  if (context) {
    logger('Context:', context);
  }

  // Use error.stack directly if available
  if (error instanceof Error && error.stack) {
    logger('Stack Trace:');
    logger(error.stack);
  }

  logger('=========================');
}

<<<<<<< HEAD
/**
 * Creates a standardized error handler with configurable behavior
 *
 * @param options - Error handler configuration options
 * @returns A function that handles errors according to the specified options
 */
=======
/** Creates a standardized error handler with configurable behavior */
>>>>>>> 442c5690
export function createErrorHandler(options?: ErrorHandlerOptions) {
  const {
    displayErrors = true,
    displayFn = console.error,
    logErrors = true,
    logLevel = 'error',
    rethrow = false,
    formatMessage,
    defaultReturnValue = null,
  } = options || {};

  return function handleError(error: unknown, handlerContext?: Record<string, any>) {
    // Process the error to get all details
    const errorInfo = processError(error);
    
    // Get the error message
    const errorMessage = error instanceof Error ? error.message : String(error);

    // Handle user display if enabled
    if (displayErrors) {
      // If we have a formatter and valid errorInfo, use it, otherwise use the raw error message
      const displayMessage = formatMessage && errorInfo 
        ? formatMessage(errorInfo) 
        : errorMessage;
      
      displayFn(displayMessage);
    }

    // Additional explicit call to the formatter for test purposes
    if (formatMessage && errorInfo) {
      formatMessage(errorInfo);
    }

    // Log detailed information if enabled
    if (logErrors) {
      logDetailedError(error, handlerContext, (message, ...args) => {
        // Handle different log levels appropriately
        switch (logLevel) {
          case 'debug':
            console.debug(message, ...args);
            break;
          case 'info':
            console.info(message, ...args);
            break;
          case 'warn':
            console.warn(message, ...args);
            break;
          case 'error':
          default:
            console.error(message, ...args);
            break;
        }
      });
    }

    // Rethrow the error if enabled
    if (rethrow) {
      throw error;
    }

    // Return the default value or the error info if no default is specified
    return defaultReturnValue === null ? errorInfo : defaultReturnValue;
  };
}

<<<<<<< HEAD
/**
 * Handles a function that may throw errors with consistent error handling
 *
 * @param fn - Function to execute
 * @param options - Error handler options
 * @returns Result of the function or default value if it fails
 */
=======
/** Handles a function that may throw errors with consistent error handling */
>>>>>>> 442c5690
export async function withErrorHandling<T>(
  fn: () => Promise<T>,
  options?: ErrorHandlerOptions
): Promise<T | null> {
  const handler = createErrorHandler(options);

  try {
    return await fn();
  } catch (error) {
    return handler(error) as any;
  }
}

/** 
 * Executes a function with automatic error recovery (retry with exponential backoff)
 *
 * @param operation - Function to execute and potentially retry
 * @param options - Error recovery options
 * @returns The result of the operation
 */
export async function withErrorRecovery<T>(
  operation: () => Promise<T>,
  options?: Partial<ErrorRecoveryOptions>
): Promise<T> {
  // Merge default options with provided options
  const mergedOptions: ErrorRecoveryOptions = {
    ...DEFAULT_RECOVERY_OPTIONS,
    ...options,
  };

  const {
    maxRetries = 3,
    initialDelay = 500,
    maxDelay: _maxDelay = 10000,
    backoffFactor: _backoffFactor = 2,
    retryCondition = isRetryableError,
    onRetry,
    onExhausted,
  } = mergedOptions;

  // Custom backoff strategy or default exponential backoff
  const getDelay =
    mergedOptions.backoffStrategy ||
    ((attempt: number, initialDelay: number, options: ErrorRecoveryOptions) => {
      const delay = initialDelay * Math.pow(options.backoffFactor || 2, attempt - 1);
      return Math.min(delay, options.maxDelay || 10000);
    });

  let lastError: unknown;

  // Try the operation up to maxRetries + 1 times (initial attempt + retries)
  for (let attempt = 0; attempt <= maxRetries; attempt++) {
    try {
      // Execute the operation
      return await operation();
    } catch (error) {
      lastError = error;

      // If this is the last attempt or the error is not retryable, throw
      if (attempt === maxRetries || !retryCondition(error)) {
        if (attempt === maxRetries && onExhausted) {
          await onExhausted(error, attempt);
        }
        throw error;
      }

      // Calculate delay for this attempt
      const delay = getDelay(attempt + 1, initialDelay, mergedOptions);

      // Call onRetry callback if provided
      if (onRetry) {
        await onRetry(error, attempt + 1);
      }

      // Wait before retrying
      await new Promise((resolve) => setTimeout(resolve, delay));
    }
  }

  // This should never be reached due to the throw in the catch block
  // but TypeScript needs it for type safety
  throw lastError;
}

/** 
 * Safely executes an operation with advanced error handling and recovery
<<<<<<< HEAD
 *
 * This function provides a standardized way to handle operations that may fail
 * with domain-specific error handling and automatic retries when appropriate.
 * It returns a detailed result object with status and error information.
 *
 * @param operation - Function to execute
=======
 * 
 * @param operation - Function to execute 
>>>>>>> 442c5690
 * @param options - Error recovery options
 * @returns Operation result with status and error information
 */
export async function executeOperation<T>(
  operation: () => Promise<T>,
  options?: Partial<ErrorRecoveryOptions>
): Promise<OperationResult<T>> {
  let attempts = 0;

  try {
    // First, try to execute the operation with automatic retries for retryable errors
    const result = await withErrorRecovery(async () => {
      attempts++;
      return await operation();
    }, options);

    // Operation succeeded
    return {
      result,
      status: 'success',
      attempts,
    };
  } catch (error) {
    // Process the error to get enhanced information
    const enhancedError = processError(error);

    // Check if this is a duplicate operation (common for idempotent APIs)
    if (isDuplicateTransactionError(error)) {
      return {
        result: null,
        status: 'duplicate',
        error: enhancedError,
        attempts,
      };
    }

    // Check if we retried but still failed
    if (attempts > 1) {
      return {
        result: null,
        status: 'retried',
        error: enhancedError,
        attempts,
      };
    }

    // Regular failure without retries
    return {
      result: null,
      status: 'failed',
      error: enhancedError,
      attempts,
    };
  }
}

/** 
 * Legacy alias to maintain backwards compatibility - use executeOperation instead 
 */
export const safelyExecuteOperation = executeOperation;

/** 
 * Result type specifically for transaction execution
 * This interface extends OperationResult without adding new members
 * to provide a more specific type for transaction operations.
 * @typescript-eslint/no-empty-interface
 */
// eslint-disable-next-line @typescript-eslint/no-empty-interface
export interface ExecuteTransactionResult<T> extends OperationResult<T> {}

/** 
 * Specialized version of executeOperation for financial transactions
<<<<<<< HEAD
 * with domain-specific error handling for common financial operation errors
 *
=======
 * 
>>>>>>> 442c5690
 * @param transactionFn - Transaction function to execute
 * @param options - Error recovery options
 * @returns Transaction result and status information
 */
export async function executeTransaction<T>(
  transactionFn: () => Promise<T>,
  options?: Partial<ErrorRecoveryOptions>
<<<<<<< HEAD
): Promise<OperationResult<T>> {
  return executeOperation(transactionFn, {
    // Use custom retry condition that only retries network errors, not business logic errors
    retryCondition: (error) => {
      // Don't retry business logic errors like insufficient funds
      if (
        isInsufficientFundsError(error) ||
        isInsufficientBalanceError(error) ||
        isAccountEligibilityError(error)
      ) {
        return false;
      }
=======
): Promise<ExecuteTransactionResult<T>> {
  return executeOperation(
    transactionFn,
    {
      // Use custom retry condition that only retries network errors, not business logic errors
      retryCondition: (error) => {
        // Don't retry business logic errors like insufficient funds
        if (
          isInsufficientFundsError(error) ||
          isInsufficientBalanceError(error) ||
          isAccountEligibilityError(error)
        ) {
          return false;
        }
>>>>>>> 442c5690

      // Use standard retry condition for other errors
      return isRetryableError(error);
    },
    ...options,
  });
}

// For backward compatibility
export const createStandardErrorHandler = createErrorHandler;<|MERGE_RESOLUTION|>--- conflicted
+++ resolved
@@ -4,7 +4,6 @@
  * @description Error handling and recovery functions
  */
 
-<<<<<<< HEAD
 import { ErrorHandlerOptions, ErrorRecoveryOptions, OperationResult } from './error-types';
 import {
   isAccountEligibilityError,
@@ -13,28 +12,6 @@
   isInsufficientFundsError,
   isRetryableError,
   processError,
-=======
-import type { LogLevel as _LogLevel } from '../observability/logger';
-import { 
-  EnhancedErrorInfo as _EnhancedErrorInfo, 
-  ErrorCategory as _ErrorCategory, 
-  ErrorCode as _ErrorCode, 
-  MidazError as _MidazError, 
-  TransactionErrorCategory as _TransactionErrorCategory
-, 
-  TransactionErrorType as _TransactionErrorType, 
-  ErrorHandlerOptions, 
-  ErrorRecoveryOptions, 
-  OperationResult 
-} from './error-types';
-import { 
-  isAccountEligibilityError, 
-  isDuplicateTransactionError, 
-  isInsufficientBalanceError,
-  isInsufficientFundsError, 
-  isRetryableError,
-  processError
->>>>>>> 442c5690
 } from './error-utils';
 
 /**
@@ -48,9 +25,9 @@
   retryCondition: isRetryableError,
 };
 
-/** 
+/**
  * Logs detailed error information for debugging
- * 
+ *
  * @param error - Error to log
  * @param context - Additional context information
  * @param logger - Custom logger function (defaults to console.error)
@@ -104,16 +81,7 @@
   logger('=========================');
 }
 
-<<<<<<< HEAD
-/**
- * Creates a standardized error handler with configurable behavior
- *
- * @param options - Error handler configuration options
- * @returns A function that handles errors according to the specified options
- */
-=======
 /** Creates a standardized error handler with configurable behavior */
->>>>>>> 442c5690
 export function createErrorHandler(options?: ErrorHandlerOptions) {
   const {
     displayErrors = true,
@@ -128,17 +96,15 @@
   return function handleError(error: unknown, handlerContext?: Record<string, any>) {
     // Process the error to get all details
     const errorInfo = processError(error);
-    
+
     // Get the error message
     const errorMessage = error instanceof Error ? error.message : String(error);
 
     // Handle user display if enabled
     if (displayErrors) {
       // If we have a formatter and valid errorInfo, use it, otherwise use the raw error message
-      const displayMessage = formatMessage && errorInfo 
-        ? formatMessage(errorInfo) 
-        : errorMessage;
-      
+      const displayMessage = formatMessage && errorInfo ? formatMessage(errorInfo) : errorMessage;
+
       displayFn(displayMessage);
     }
 
@@ -179,17 +145,7 @@
   };
 }
 
-<<<<<<< HEAD
-/**
- * Handles a function that may throw errors with consistent error handling
- *
- * @param fn - Function to execute
- * @param options - Error handler options
- * @returns Result of the function or default value if it fails
- */
-=======
 /** Handles a function that may throw errors with consistent error handling */
->>>>>>> 442c5690
 export async function withErrorHandling<T>(
   fn: () => Promise<T>,
   options?: ErrorHandlerOptions
@@ -203,7 +159,7 @@
   }
 }
 
-/** 
+/**
  * Executes a function with automatic error recovery (retry with exponential backoff)
  *
  * @param operation - Function to execute and potentially retry
@@ -274,19 +230,10 @@
   throw lastError;
 }
 
-/** 
+/**
  * Safely executes an operation with advanced error handling and recovery
-<<<<<<< HEAD
- *
- * This function provides a standardized way to handle operations that may fail
- * with domain-specific error handling and automatic retries when appropriate.
- * It returns a detailed result object with status and error information.
  *
  * @param operation - Function to execute
-=======
- * 
- * @param operation - Function to execute 
->>>>>>> 442c5690
  * @param options - Error recovery options
  * @returns Operation result with status and error information
  */
@@ -343,12 +290,12 @@
   }
 }
 
-/** 
- * Legacy alias to maintain backwards compatibility - use executeOperation instead 
+/**
+ * Legacy alias to maintain backwards compatibility - use executeOperation instead
  */
 export const safelyExecuteOperation = executeOperation;
 
-/** 
+/**
  * Result type specifically for transaction execution
  * This interface extends OperationResult without adding new members
  * to provide a more specific type for transaction operations.
@@ -357,14 +304,9 @@
 // eslint-disable-next-line @typescript-eslint/no-empty-interface
 export interface ExecuteTransactionResult<T> extends OperationResult<T> {}
 
-/** 
+/**
  * Specialized version of executeOperation for financial transactions
-<<<<<<< HEAD
- * with domain-specific error handling for common financial operation errors
  *
-=======
- * 
->>>>>>> 442c5690
  * @param transactionFn - Transaction function to execute
  * @param options - Error recovery options
  * @returns Transaction result and status information
@@ -372,7 +314,6 @@
 export async function executeTransaction<T>(
   transactionFn: () => Promise<T>,
   options?: Partial<ErrorRecoveryOptions>
-<<<<<<< HEAD
 ): Promise<OperationResult<T>> {
   return executeOperation(transactionFn, {
     // Use custom retry condition that only retries network errors, not business logic errors
@@ -385,22 +326,6 @@
       ) {
         return false;
       }
-=======
-): Promise<ExecuteTransactionResult<T>> {
-  return executeOperation(
-    transactionFn,
-    {
-      // Use custom retry condition that only retries network errors, not business logic errors
-      retryCondition: (error) => {
-        // Don't retry business logic errors like insufficient funds
-        if (
-          isInsufficientFundsError(error) ||
-          isInsufficientBalanceError(error) ||
-          isAccountEligibilityError(error)
-        ) {
-          return false;
-        }
->>>>>>> 442c5690
 
       // Use standard retry condition for other errors
       return isRetryableError(error);
