/**
 * @file Error utilities barrel file
 * @description Exports all error-related utilities from consolidated error handling system
 */

// Export all error handler functions
export * from './error-handler';

// Export all error types and interfaces
export * from './error-types';

// Export all error utility functions
export * from './error-utils';

// Export compatibility functions for workflow example
export * from './enhanced-recovery-exports';

// Export enhanced error recovery
export * from './enhanced-error-recovery';

// Import necessary types for the additional functions
import { ErrorCategory, ErrorCode, MidazError } from './error-types';
<<<<<<< HEAD
import { isMidazError } from './error-utils';
=======
import { 
  isMidazError
} from './error-utils';
>>>>>>> 442c5690

/**
 * Checks if an error is a cancellation error
 */
export const isCancellationError = (error: unknown): boolean => {
  return isMidazError(error) && error.category === ErrorCategory.CANCELLATION;
};

/**
 * Creates a cancellation error
 */
export const newCancellationError = (message = 'Operation cancelled', params = {}): MidazError => {
  return new MidazError({
    message,
    category: ErrorCategory.CANCELLATION,
    code: ErrorCode.CANCELLED,
    ...params,
  });
};<|MERGE_RESOLUTION|>--- conflicted
+++ resolved
@@ -20,13 +20,7 @@
 
 // Import necessary types for the additional functions
 import { ErrorCategory, ErrorCode, MidazError } from './error-types';
-<<<<<<< HEAD
 import { isMidazError } from './error-utils';
-=======
-import { 
-  isMidazError
-} from './error-utils';
->>>>>>> 442c5690
 
 /**
  * Checks if an error is a cancellation error
