--- conflicted
+++ resolved
@@ -1,11 +1,5 @@
 /**
-<<<<<<< HEAD
- * @file Error utilities for the Midaz SDK
- * @description Provides all utility functions for working with errors - type guards, factories, classification, etc.
- *
-=======
- * 
->>>>>>> 4af71ae5
+ *
  * This file contains:
  * - Type guards (isMidazError, isValidationError, etc.)
  * - Error factories (newValidationError, newNotFoundError, etc.)
@@ -990,7 +984,7 @@
         if (parsedBody.error || parsedBody.message) {
           return errorFromHttpResponse(statusCode, parsedBody, method, url);
         }
-      // eslint-disable-next-line @typescript-eslint/no-unused-vars
+        // eslint-disable-next-line @typescript-eslint/no-unused-vars
       } catch (_) {
         // If it's not JSON, use as error message if it looks like an error
         if (responseBody.toLowerCase().includes('error')) {
