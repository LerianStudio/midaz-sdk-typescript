/* eslint-disable @typescript-eslint/no-empty-function */
/**
 * @file HTTP client implementation for the Midaz SDK
 * @description Provides a robust HTTP client with retry logic, error handling, and observability
 */

import { createHash } from 'crypto';
<<<<<<< HEAD
import * as dns from 'dns';
import { Agent as HttpAgent } from 'http';
import { Agent as HttpsAgent } from 'https';
=======
import dns from 'dns';
import _http, { Agent as HttpAgent } from 'http';
import _https, { Agent as HttpsAgent } from 'https';
>>>>>>> 442c5690
import { URL } from 'url';

// Import these at the top to avoid require statements
import { ConfigService } from '../config';

import { Cache } from '../cache/cache';
<<<<<<< HEAD
import { errorFromHttpResponse } from '../error';
=======
import {
  ErrorCategory as _ErrorCategory,
  ErrorCode as _ErrorCode,
  MidazError as _MidazError,
  newNetworkError as _newNetworkError,
  errorFromHttpResponse
} from '../error';
>>>>>>> 442c5690
import { Observability, Span } from '../observability/observability';

import { RetryPolicy } from './retry-policy';

/**
 * Options for HTTP requests
 */
export interface RequestOptions {
  /**
   * Query parameters to include in the URL
   * These will be automatically encoded and appended to the URL
   */
  params?: Record<string, any>;

  /**
   * Request timeout in milliseconds
   * Overrides the default timeout set in the HttpClient constructor
   */
  timeout?: number;

  /**
   * AbortSignal for cancellation
   * Can be used to manually cancel a request
   */
  signal?: AbortSignal;

  /**
   * Custom idempotency key for the request
   * If provided, this key will be used instead of generating a random one
   * Useful for ensuring that a request is only processed once, even if sent multiple times
   */
  idempotencyKey?: string;

  /**
   * Custom headers to include in the request
   * These headers will be merged with the default headers
   */
  headers?: Record<string, string>;
}

/**
 * HTTP client configuration
 */
export interface HttpClientConfig {
  /**
   * Base URLs for different services
   * Example: { 'onboarding': 'https://api.midaz.io/v1/onboarding', 'transaction': 'https://api.midaz.io/v1/transaction' }
   */
  baseUrls?: Record<string, string>;

  /**
   * Default timeout for requests in milliseconds
   * @default 30000 (30 seconds)
   */
  timeout?: number;

  /**
   * API key for authentication
   */
  apiKey?: string;

  /**
   * Retry policy for failed requests
   */
  retryPolicy?: RetryPolicy;

  /**
   * Cache configuration
   */
  cache?: Cache;

  /**
   * Observability provider for tracing and metrics
   */
  observability?: Observability;

  /**
   * Whether to enable debug logging
   * @default false
   */
  debug?: boolean;

  /**
   * Additional headers to include in all requests
   */
  headers?: Record<string, string>;

  /**
   * Whether to include the idempotency key header in requests
   * @default true
   */
  useIdempotencyKey?: boolean;

  /**
   * Name of the idempotency key header
   * @default 'Idempotency-Key'
   */
  idempotencyKeyHeader?: string;

  /**
   * Whether to enable connection keep-alive
   * @default true
   */
  keepAlive?: boolean;

  /**
   * Maximum number of sockets to allow per host
   * Controls connection pooling capacity
   * @default 10
   */
  maxSockets?: number;

  /**
   * Time in milliseconds to keep idle connections open
   * @default 60000 (60 seconds)
   */
  keepAliveMsecs?: number;

  /**
   * Whether to enable HTTP/2 where available
   * @default true
   */
  enableHttp2?: boolean;

  /**
   * DNS cache TTL in milliseconds
   * Set to 0 to disable DNS caching
   * @default 300000 (5 minutes)
   */
  dnsCacheTtl?: number;

  /**
   * SSL/TLS configuration options
   */
  tlsOptions?: {
    /**
     * Whether to reject unauthorized certificates
     * @default true
     */
    rejectUnauthorized?: boolean;

    /**
     * Custom CA certificates to trust
     */
    ca?: Buffer | Buffer[] | string | string[];

    /**
     * Client certificate for mutual TLS
     */
    cert?: Buffer | string;

    /**
     * Client key for mutual TLS
     */
    key?: Buffer | string;
  };
}

/**
 * HTTP client for making API requests
 *
 * This client provides a robust implementation with:
 * - Automatic retries for transient failures
 * - Caching for GET requests
 * - Observability with tracing and metrics
 * - Consistent error handling
 * - Support for multiple base URLs
 * - Connection pooling and keep-alive for performance
 * - DNS caching for reduced latency
 *
 * @example
 * ```typescript
 * // Create an HTTP client with default configuration
 * const httpClient = new HttpClient({
 *   baseUrls: {
 *     onboarding: 'https://api.midaz.io/v1/onboarding',
 *     transaction: 'https://api.midaz.io/v1/transaction'
 *   },
 *   apiKey: 'your-api-key',
 *   debug: true,
 *   keepAlive: true,
 *   maxSockets: 20
 * });
 *
 * // Make a GET request
 * const response = await httpClient.get(
 *   'onboarding/organizations',
 *   { params: { limit: 10 } }
 * );
 *
 * // Make a POST request
 * const newOrg = await httpClient.post(
 *   'onboarding/organizations',
 *   { name: 'New Organization' }
 * );
 *
 * // Check connection stats
 * const stats = httpClient.getConnectionStats();
 * console.log(`Active HTTPS connections: ${stats.httpsConnections.active}`);
 *
 * // Clean up resources when done
 * httpClient.destroy();
 * ```
 */
export interface HttpClient {
  /**
   * Makes a GET request
   * @param url The URL to make the request to
   * @param options Optional request options
   * @returns A promise that resolves to the response
   */
  get<T>(url: string, options?: RequestOptions): Promise<T>;

  /**
   * Makes a POST request
   * @param url The URL to make the request to
   * @param data The data to send in the request body
   * @param options Optional request options
   * @returns A promise that resolves to the response
   */
  post<T>(url: string, data?: any, options?: RequestOptions): Promise<T>;

  /**
   * Makes a PUT request
   * @param url The URL to make the request to
   * @param data The data to send in the request body
   * @param options Optional request options
   * @returns A promise that resolves to the response
   */
  put<T>(url: string, data?: any, options?: RequestOptions): Promise<T>;

  /**
   * Makes a PATCH request
   * @param url The URL to make the request to
   * @param data The data to send in the request body
   * @param options Optional request options
   * @returns A promise that resolves to the response
   */
  patch<T>(url: string, data?: any, options?: RequestOptions): Promise<T>;

  /**
   * Makes a DELETE request
   * @param url The URL to make the request to
   * @param options Optional request options
   * @returns A promise that resolves to the response
   */
  delete<T>(url: string, options?: RequestOptions): Promise<T>;

  /**
   * Gets the base URL for a specific service
   * @param service The service name
   * @returns The base URL for the service
   */
  getBaseUrl(service: string): string;

  /**
   * Updates the client configuration
   *
   * This method allows updating the configuration after the client has been created.
   * It's particularly useful for updating base URLs and authentication credentials
   * without having to recreate the client.
   *
   * @param config - New configuration options
   */
  updateConfig(config: Partial<HttpClientConfig>): void;

  /**
   * Gets current connection pool statistics
   *
   * Returns information about active and idle connections in the pool.
   *
   * @returns Object containing HTTP and HTTPS connection statistics
   */
  getConnectionStats(): {
    httpConnections: { active: number; idle: number; total: number };
    httpsConnections: { active: number; idle: number; total: number };
  };

  /**
   * Destroys all idle connections in the connection pool
   *
   * This method can be used to free up resources when the client is not
   * expected to be used for a while, but you don't want to completely
   * destroy the client.
   *
   * @returns The number of connections that were destroyed
   */
  closeIdleConnections(): number;

  /**
   * Completely destroys the HTTP client, closing all connections
   *
   * This method should be called when you're completely done with the client
   * to free up resources. After calling this method, the client should not be used.
   */
  destroy(): void;
}

/**
 * Creates a new HTTP client
 *
 * @param config - Configuration options for the client
 */
export class HttpClient {
  /**
   * Base URLs for different services
   * @private
   */
  private baseUrls: Record<string, string>;

  /**
   * Default timeout for requests in milliseconds
   * @private
   */
  private timeout: number;

  /**
   * API key for authentication
   * @private
   */
  private apiKey?: string;

  /**
   * Retry policy for failed requests
   * @private
   */
  private retryPolicy: RetryPolicy;

  /**
   * Cache for GET requests
   * @private
   */
  private cache?: Cache;

  /**
   * Observability provider for tracing and metrics
   * @private
   */
  private observability?: Observability;

  /**
   * Whether to enable debug logging
   * @private
   */
  private debug: boolean;

  /**
   * Additional headers to include in all requests
   * @private
   */
  private headers: Record<string, string>;

  /**
   * Whether to include the idempotency key header in requests
   * @private
   */
  private useIdempotencyKey: boolean;

  /**
   * Name of the idempotency key header
   * @private
   */
  private idempotencyKeyHeader: string;

  /**
   * HTTP agent for connection pooling (for HTTP URLs)
   * @private
   */
  private httpAgent: HttpAgent;

  /**
   * HTTPS agent for connection pooling (for HTTPS URLs)
   * @private
   */
  private httpsAgent: HttpsAgent;

  /**
   * Whether to enable connection keep-alive
   * @private
   */
  private keepAlive: boolean;

  /**
   * Maximum number of sockets to allow per host
   * @private
   */
  private maxSockets: number;

  /**
   * Time in milliseconds to keep idle connections open
   * @private
   */
  private keepAliveMsecs: number;

  /**
   * Whether to enable HTTP/2 where available
   * @private
   */
  private enableHttp2: boolean;

  /**
   * DNS cache TTL in milliseconds
   * @private
   */
  private dnsCacheTtl: number;

  /**
   * SSL/TLS configuration options
   * @private
   */
  private tlsOptions?: {
    /**
     * Whether to reject unauthorized certificates
     * @default true
     */
    rejectUnauthorized?: boolean;

    /**
     * Custom CA certificates to trust
     */
    ca?: Buffer | Buffer[] | string | string[];

    /**
     * Client certificate for mutual TLS
     */
    cert?: Buffer | string;

    /**
     * Client key for mutual TLS
     */
    key?: Buffer | string;
  };

  /**
   * Creates a new HTTP client
   *
   * @param config - Configuration options for the client
   */
  constructor(config: HttpClientConfig = {}) {
<<<<<<< HEAD
    // Initialize all properties with default values to avoid undefined errors
    this.baseUrls = {};
    this.timeout = 30000; // Default timeout
    this.retryPolicy = new RetryPolicy();
    this.debug = false;
    this.headers = {};
    this.useIdempotencyKey = true;
    this.idempotencyKeyHeader = 'Idempotency-Key';
    this.keepAlive = true;
    this.maxSockets = 10;
    this.keepAliveMsecs = 60000;
    this.enableHttp2 = true;
    this.dnsCacheTtl = 300000;

    // Import ConfigService using a dynamic require to avoid circular dependencies
    // eslint-disable-next-line @typescript-eslint/no-var-requires
    const { ConfigService } = require('../config');
=======
    // Get the config service instance
>>>>>>> 442c5690
    const configService = ConfigService.getInstance();

    // Get API URL configuration from ConfigService
    const apiUrlConfig = configService.getApiUrlConfig();
    // Get HTTP configuration from ConfigService with explicit type casting to avoid conflicts
    const httpConfig = configService.getHttpClientConfig() as any;

    // Initialize base URLs
    this.baseUrls = config.baseUrls || {};

    // Apply URLs from ConfigService if not provided in config
    if (!this.baseUrls.onboarding) {
      this.baseUrls.onboarding = apiUrlConfig.onboardingUrl;
    }
    if (!this.baseUrls.transaction) {
      this.baseUrls.transaction = apiUrlConfig.transactionUrl;
    }

    // Initialize timeout from ConfigService or config
    this.timeout = config.timeout || httpConfig.timeout;

    // Initialize API key from config or ConfigService
    this.apiKey = config.apiKey || httpConfig.apiKey;

    // Initialize retry policy
    this.retryPolicy = config.retryPolicy || new RetryPolicy();

    // Initialize cache
    this.cache = config.cache;

    // Initialize observability
    this.observability = config.observability;

    // Initialize debug mode from config or ConfigService
    this.debug = config.debug !== undefined ? config.debug : httpConfig.debug;

    // Initialize headers
    this.headers = config.headers || {};

    // Initialize idempotency key settings
    this.useIdempotencyKey = config.useIdempotencyKey !== false;
    this.idempotencyKeyHeader = config.idempotencyKeyHeader || 'Idempotency-Key';

    // Initialize connection management settings from config or ConfigService
    this.keepAlive = config.keepAlive !== undefined ? config.keepAlive : httpConfig.keepAlive;
    this.maxSockets = config.maxSockets || httpConfig.maxSockets;
    this.keepAliveMsecs = config.keepAliveMsecs || httpConfig.keepAliveMsecs;
    this.enableHttp2 =
      config.enableHttp2 !== undefined ? config.enableHttp2 : httpConfig.enableHttp2;
    this.dnsCacheTtl =
      config.dnsCacheTtl !== undefined ? config.dnsCacheTtl : httpConfig.dnsCacheTtl;
    this.tlsOptions = config.tlsOptions;

    // Initialize connection pooling with agents
    this.httpAgent = new HttpAgent({
      keepAlive: this.keepAlive,
      keepAliveMsecs: this.keepAliveMsecs,
      maxSockets: this.maxSockets,
    });

    this.httpsAgent = new HttpsAgent({
      keepAlive: this.keepAlive,
      keepAliveMsecs: this.keepAliveMsecs,
      maxSockets: this.maxSockets,
      // Apply TLS options if provided
      ...(this.tlsOptions || {}),
    });

    // Log connection settings if debug is enabled
    if (this.debug) {
      console.log(`[HttpClient] Initialized with connection settings:`, {
        keepAlive: this.keepAlive,
        maxSockets: this.maxSockets,
        keepAliveMsecs: this.keepAliveMsecs,
        enableHttp2: this.enableHttp2,
        dnsCacheTtl: this.dnsCacheTtl,
      });
    }
  }

  /**
   * Makes a GET request
   *
   * @param url - URL to request, can include the service prefix (e.g., 'onboarding/organizations')
   * @param options - Request options
   * @returns Promise resolving to the response data
   *
   * @example
   * ```typescript
   * // Get a list of organizations
   * const orgs = await httpClient.get('onboarding/organizations', {
   *   params: { limit: 10, status: 'active' }
   * });
   * ```
   */
  public async get<T = any>(url: string, options: RequestOptions = {}): Promise<T> {
    // Start a span for tracing
    const span = this.startSpan('HttpClient.get', { url });

    try {
      // Check cache if available
      if (this.cache) {
        const cacheKey = this.getCacheKey('GET', url, options.params);
        const cachedResponse = this.cache.get<T>(cacheKey);

        if (cachedResponse) {
          span.setAttribute('cache', 'hit');
          span.setStatus('ok');
          span.end();

          return cachedResponse;
        }

        span.setAttribute('cache', 'miss');
      }

      // Make the request
      const response = await this.request<T>('GET', url, undefined, options);

      // Cache the response if cache is available
      if (this.cache) {
        const cacheKey = this.getCacheKey('GET', url, options.params);
        this.cache.set(cacheKey, response);
      }

      span.setStatus('ok');
      span.end();

      return response;
    } catch (error) {
      span.recordException(error as Error);
      span.setStatus('error', (error as Error).message);
      span.end();

      throw error;
    }
  }

  /**
   * Makes a POST request
   *
   * @param url - URL to request, can include the service prefix (e.g., 'onboarding/organizations')
   * @param data - Data to send in the request body
   * @param options - Request options
   * @returns Promise resolving to the response data
   *
   * @example
   * ```typescript
   * // Create a new organization
   * const newOrg = await httpClient.post('onboarding/organizations', {
   *   name: 'New Organization',
   *   status: 'active'
   * });
   * ```
   */
  public async post<T = any>(url: string, data?: any, options: RequestOptions = {}): Promise<T> {
    const span = this.startSpan('HttpClient.post', { url });

    try {
      const response = await this.request<T>('POST', url, data, options);

      span.setStatus('ok');
      span.end();

      return response;
    } catch (error) {
      span.recordException(error as Error);
      span.setStatus('error', (error as Error).message);
      span.end();

      throw error;
    }
  }

  /**
   * Makes a PUT request
   *
   * @param url - URL to request, can include the service prefix (e.g., 'onboarding/organizations/org_123')
   * @param data - Data to send in the request body
   * @param options - Request options
   * @returns Promise resolving to the response data
   *
   * @example
   * ```typescript
   * // Update an organization
   * const updatedOrg = await httpClient.put('onboarding/organizations/org_123', {
   *   status: 'inactive'
   * });
   * ```
   */
  public async put<T = any>(url: string, data?: any, options: RequestOptions = {}): Promise<T> {
    const span = this.startSpan('HttpClient.put', { url });

    try {
      const response = await this.request<T>('PUT', url, data, options);

      span.setStatus('ok');
      span.end();

      return response;
    } catch (error) {
      span.recordException(error as Error);
      span.setStatus('error', (error as Error).message);
      span.end();

      throw error;
    }
  }

  /**
   * Makes a PATCH request
   *
   * @param url - URL to request, can include the service prefix (e.g., 'onboarding/organizations/org_123')
   * @param data - Data to send in the request body
   * @param options - Request options
   * @returns Promise resolving to the response data
   *
   * @example
   * ```typescript
   * // Partially update an organization
   * const patchedOrg = await httpClient.patch('onboarding/organizations/org_123', {
   *   status: 'inactive'
   * });
   * ```
   */
  public async patch<T = any>(url: string, data?: any, options: RequestOptions = {}): Promise<T> {
    const span = this.startSpan('HttpClient.patch', { url });

    try {
      const response = await this.request<T>('PATCH', url, data, options);

      span.setStatus('ok');
      span.end();

      return response;
    } catch (error) {
      span.recordException(error as Error);
      span.setStatus('error', (error as Error).message);
      span.end();

      throw error;
    }
  }

  /**
   * Makes a DELETE request
   *
   * @param url - URL to request, can include the service prefix (e.g., 'onboarding/organizations/org_123')
   * @param options - Request options
   * @returns Promise resolving to the response data
   *
   * @example
   * ```typescript
   * // Delete an organization
   * await httpClient.delete('onboarding/organizations/org_123');
   * ```
   */
  public async delete<T = any>(url: string, options: RequestOptions = {}): Promise<T> {
    const span = this.startSpan('HttpClient.delete', { url });

    try {
      const response = await this.request<T>('DELETE', url, undefined, options);

      span.setStatus('ok');
      span.end();

      return response;
    } catch (error) {
      span.recordException(error as Error);
      span.setStatus('error', (error as Error).message);
      span.end();

      throw error;
    }
  }

  /**
   * Gets the base URL for a specific service
   *
   * @param service The service name
   * @returns The base URL for the service
   */
  public getBaseUrl(service: string): string {
    return this.baseUrls[service];
  }

  /**
   * Updates the client configuration
   *
   * This method allows updating the configuration after the client has been created.
   * It's particularly useful for updating base URLs and authentication credentials
   * without having to recreate the client.
   *
   * @param config - New configuration options
   */
  public updateConfig(config: Partial<HttpClientConfig>): void {
    // Update base URLs if provided
    if (config.baseUrls) {
      this.baseUrls = { ...this.baseUrls, ...config.baseUrls };
    }

    // Update API key if provided
    if (config.apiKey) {
      this.apiKey = config.apiKey;
    }

    // Update timeout if provided
    if (config.timeout) {
      this.timeout = config.timeout;
    }

    // Update retry policy if provided
    if (config.retryPolicy) {
      this.retryPolicy = config.retryPolicy;
    }

    // Update cache if provided
    if (config.cache) {
      this.cache = config.cache;
    }

    // Update debug setting if provided
    if (config.debug !== undefined) {
      this.debug = config.debug;
    }

    // Update additional headers if provided
    if (config.headers) {
      this.headers = { ...this.headers, ...config.headers };
    }

    // Update idempotency key settings if provided
    if (config.useIdempotencyKey !== undefined) {
      this.useIdempotencyKey = config.useIdempotencyKey;
    }

    if (config.idempotencyKeyHeader) {
      this.idempotencyKeyHeader = config.idempotencyKeyHeader;
    }

    // Update connection management settings if provided
    if (
      config.keepAlive !== undefined ||
      config.maxSockets !== undefined ||
      config.keepAliveMsecs !== undefined ||
      config.tlsOptions
    ) {
      // Get updated values
      if (config.keepAlive !== undefined) {
        this.keepAlive = config.keepAlive;
      }

      if (config.maxSockets !== undefined) {
        this.maxSockets = config.maxSockets;
      }

      if (config.keepAliveMsecs !== undefined) {
        this.keepAliveMsecs = config.keepAliveMsecs;
      }

      if (config.tlsOptions) {
        this.tlsOptions = { ...this.tlsOptions, ...config.tlsOptions };
      }

      // Create new agents with updated settings
      this.httpAgent = new HttpAgent({
        keepAlive: this.keepAlive,
        keepAliveMsecs: this.keepAliveMsecs,
        maxSockets: this.maxSockets,
      });

      this.httpsAgent = new HttpsAgent({
        keepAlive: this.keepAlive,
        keepAliveMsecs: this.keepAliveMsecs,
        maxSockets: this.maxSockets,
        // Apply TLS options if provided
        ...(this.tlsOptions || {}),
      });

      if (this.debug) {
        console.log(`[HttpClient] Updated connection settings:`, {
          keepAlive: this.keepAlive,
          maxSockets: this.maxSockets,
          keepAliveMsecs: this.keepAliveMsecs,
        });
      }
    }

    // Update DNS cache TTL if provided
    if (config.dnsCacheTtl !== undefined) {
      this.dnsCacheTtl = config.dnsCacheTtl;
    }
  }

  /**
   * Gets the current connection pool statistics
   *
   * @returns Connection pool statistics
   */
  public getConnectionStats(): {
    httpConnections: {
      active: number;
      idle: number;
      total: number;
    };
    httpsConnections: {
      active: number;
      idle: number;
      total: number;
    };
  } {
    // Get statistics for HTTP agent
    const httpSockets = this.httpAgent.sockets;
    const httpFreeSockets = this.httpAgent.freeSockets || {};

    // Get statistics for HTTPS agent
    const httpsSockets = this.httpsAgent.sockets;
    const httpsFreeSockets = this.httpsAgent.freeSockets || {};

    // Calculate totals
    const httpActive = Object.values(httpSockets).reduce((sum, arr) => sum + (arr?.length ?? 0), 0);
    const httpIdle = Object.values(httpFreeSockets).reduce(
      (sum, arr) => sum + (arr?.length ?? 0),
      0
    );
    const httpsActive = Object.values(httpsSockets).reduce(
      (sum, arr) => sum + (arr?.length ?? 0),
      0
    );
    const httpsIdle = Object.values(httpsFreeSockets).reduce(
      (sum, arr) => sum + (arr?.length ?? 0),
      0
    );

    return {
      httpConnections: {
        active: httpActive,
        idle: httpIdle,
        total: httpActive + httpIdle,
      },
      httpsConnections: {
        active: httpsActive,
        idle: httpsIdle,
        total: httpsActive + httpsIdle,
      },
    };
  }

  /**
   * Destroys all idle connections in the connection pool
   *
   * This method can be used to free up resources when the client is not
   * expected to be used for a while, but you don't want to completely
   * destroy the client.
   *
   * @returns The number of connections that were destroyed
   */
  public closeIdleConnections(): number {
    // Count total connections that will be closed
    const stats = this.getConnectionStats();
    const totalIdle = stats.httpConnections.idle + stats.httpsConnections.idle;

    // Destroy all idle connections in HTTP agent
    if (this.httpAgent.freeSockets) {
      Object.keys(this.httpAgent.freeSockets).forEach((key) => {
        const sockets = this.httpAgent.freeSockets?.[key];
        if (sockets) {
          // Destroy each socket individually
          while (sockets.length > 0) {
            const socket = sockets.pop();
            if (socket) socket.destroy();
          }
        }
      });
    }

    // Destroy all idle connections in HTTPS agent
    if (this.httpsAgent.freeSockets) {
      Object.keys(this.httpsAgent.freeSockets).forEach((key) => {
        const sockets = this.httpsAgent.freeSockets?.[key];
        if (sockets) {
          // Destroy each socket individually
          while (sockets.length > 0) {
            const socket = sockets.pop();
            if (socket) socket.destroy();
          }
        }
      });
    }

    if (this.debug) {
      console.log(`[HttpClient] Closed ${totalIdle} idle connections`);
    }

    return totalIdle;
  }

  /**
   * Completely destroys the HTTP client, closing all connections
   *
   * This method should be called when you're completely done with the client
   * to free up resources. After calling this method, the client should not be used.
   */
  public destroy(): void {
    // Destroy all sockets (both active and idle)
    this.httpAgent.destroy();
    this.httpsAgent.destroy();

    if (this.debug) {
      console.log(`[HttpClient] Destroyed all connections`);
    }
  }

  /**
   * Makes an HTTP request with retry logic
   *
   * @param method - HTTP method (GET, POST, PUT, PATCH, DELETE)
   * @param url - URL to request, can include the service prefix (e.g., 'onboarding/organizations')
   * @param data - Data to send in the request body
   * @param options - Request options
   * @returns Promise resolving to the response data
   * @private
   */
  private async request<T>(
    method: string,
    url: string,
    data?: any,
    options: RequestOptions = {}
  ): Promise<T> {
    // Start a span for tracing
    const span = this.startSpan('HttpClient.request', { method, url });

    try {
      // Determine the full URL
      const fullUrl = this.buildUrl(url);

      // Parse the URL to determine which agent to use
      const parsedUrl = new URL(fullUrl);
      const isHttps = parsedUrl.protocol === 'https:';

      // Prepare request options
      const requestOptions = {
        method,
        headers: this.buildHeaders(method, options),
        timeout: options.timeout || this.timeout,
        signal: options.signal,
        // Use the appropriate agent for connection pooling
        agent: isHttps ? this.httpsAgent : this.httpAgent,
      };

      // Add query parameters to URL if provided
      const urlWithParams = options.params
        ? `${fullUrl}${this.buildQueryString(options.params)}`
        : fullUrl;

      // Add body if method is not GET or DELETE
      if (method !== 'GET' && method !== 'DELETE' && data !== undefined) {
        (requestOptions as any).body = JSON.stringify(data);
      }

      // Log request if debug is enabled
      if (this.debug) {
        console.log(`[HttpClient] ${method} ${urlWithParams}`);
        if (data) {
          console.log(`[HttpClient] Request body:`, JSON.stringify(data));
        }
      }

      // Execute request with retry logic
<<<<<<< HEAD
      const response = await this.retryPolicy.execute(async () => {
        const response = await fetch(urlWithParams, requestOptions);
        // Handle non-successful responses
        if (!response.ok) {
          // Use the errorFromHttpResponse helper with the correct number of arguments

          throw errorFromHttpResponse(
            response.status,
            await this.parseResponseBody(response),
            method,
            url
          );
        }
=======
      const response = await this.retryPolicy.execute(
        async () => {
          const response = await fetch(urlWithParams, requestOptions);

          // Handle non-successful responses
          if (!response.ok) {
            // Use the errorFromHttpResponse helper with the correct number of arguments
            return errorFromHttpResponse(
              response.status,
              await this.parseResponseBody(response),
              method,
              url
            );
          }
>>>>>>> 442c5690

          // Parse and return response body
          return this.parseResponseBody(response);
        },
        // Track retry attempts in the span
        (info) => {
          if (info.attempt === 0) {
            // First attempt - set the max retries attribute
            span.setAttribute('retry.max_attempts', info.maxRetries);
          } else {
            // Retry attempt - record the attempt number and delay
            span.setAttribute('retry.attempt', info.attempt);
            span.setAttribute('retry.count', info.attempt);
            if (info.delay) {
              span.setAttribute('retry.delay_ms', info.delay);
            }
          }
        }
      );

      // Log response if debug is enabled
      if (this.debug) {
        console.log(`[HttpClient] Response:`, response);
      }

      span.setStatus('ok');
      span.end();

      return response as T;
    } catch (error) {
      span.recordException(error as Error);
      span.setStatus('error', (error as Error).message);
      span.end();

      // Rethrow the error
      throw error;
    }
  }

  /**
   * Builds the full URL for a request
   *
   * @param url - URL to build, can include the service prefix (e.g., 'onboarding/organizations')
   * @returns Full URL
   * @private
   */
  private buildUrl(url: string): string {
    // If the URL is already a full URL (starts with http:// or https://), return it as is
    if (url.startsWith('http://') || url.startsWith('https://')) {
      return url;
    }

    // Check if the URL already includes a service prefix
    const parts = url.split('/');
    const servicePrefix = parts[0];

    // If the service prefix is a known base URL, use it
    if (this.baseUrls[servicePrefix]) {
      const path = parts.slice(1).join('/');
      return `${this.baseUrls[servicePrefix]}/${path}`;
    }

    // If no service prefix is found, use the onboarding base URL by default
    return `${this.baseUrls.onboarding}/${url}`;
  }

  /**
   * Builds headers for a request
   *
   * @param method - HTTP method
   * @param options - Request options
   * @returns Headers object
   * @private
   */
  private buildHeaders(method: string, options: RequestOptions): Record<string, string> {
    const headers: Record<string, string> = {
      'Content-Type': 'application/json',
      Accept: 'application/json',
      ...this.headers,
    };

    // Add API key if available
    if (this.apiKey) {
      headers['Authorization'] = this.apiKey;
    }

    // Add idempotency key for non-GET requests if enabled
    if (this.useIdempotencyKey && method !== 'GET') {
      headers[this.idempotencyKeyHeader] = options.idempotencyKey || this.generateIdempotencyKey();
    }

    return headers;
  }

  /**
   * Builds a query string from parameters
   *
   * @param params - Query parameters
   * @returns Query string starting with '?'
   * @private
   */
  private buildQueryString(params: Record<string, any>): string {
    if (!params || Object.keys(params).length === 0) {
      return '';
    }

    const searchParams = new URLSearchParams();

    for (const [key, value] of Object.entries(params)) {
      if (value !== undefined && value !== null) {
        if (Array.isArray(value)) {
          // Handle array parameters
          for (const item of value) {
            searchParams.append(`${key}[]`, String(item));
          }
        } else if (typeof value === 'object') {
          // Handle object parameters
          searchParams.append(key, JSON.stringify(value));
        } else {
          // Handle primitive parameters
          searchParams.append(key, String(value));
        }
      }
    }

    return `?${searchParams.toString()}`;
  }

  /**
   * Parses the response body based on content type
   *
   * @param response - Fetch response object
   * @returns Parsed response body
   * @private
   */
  private async parseResponseBody(response: Response): Promise<any> {
    const contentType = response.headers.get('content-type');

    if (contentType && contentType.includes('application/json')) {
      return response.json();
    }

    if (contentType && contentType.includes('text/')) {
      return response.text();
    }

    // For other content types, return as text
    return response.text();
  }

  /**
   * Generates a cache key for a request
   *
   * @param method - HTTP method
   * @param url - URL
   * @param params - Query parameters
   * @returns Cache key
   * @private
   */
  private getCacheKey(method: string, url: string, params?: Record<string, any>): string {
    const fullUrl = this.buildUrl(url);
    const urlWithParams = params ? `${fullUrl}${this.buildQueryString(params)}` : fullUrl;

    return `${method}:${urlWithParams}`;
  }

  /**
   * Generates a random idempotency key
   *
   * @returns Idempotency key
   * @private
   */
  private generateIdempotencyKey(): string {
    return createHash('sha256')
      .update(`${Date.now()}-${Math.random()}`)
      .digest('hex')
      .substring(0, 32);
  }

  /**
   * Creates a DNS lookup function with caching
   *
   * @param ttl - Cache TTL in milliseconds
   * @returns Lookup function for the http.Agent
   * @private
   */
  private createCachedLookup(ttl: number): (hostname: string, options: any, callback: any) => void {
    // Create a cache for DNS lookups
    const dnsCache = new Map<string, { expires: number; addresses: string[]; family: number }>();

    // Return a lookup function that uses the cache
    return (hostname: string, options: any, callback: any) => {
      const now = Date.now();
      const cacheKey = `${hostname}:${options.family || 0}`;

      // Check if we have a cached entry that's still valid
      const cached = dnsCache.get(cacheKey);
      if (cached && cached.expires > now) {
        const address = cached.addresses[0];
        process.nextTick(() => callback(null, address, cached.family));
        return;
      }

      // If not in cache or expired, do a fresh lookup
<<<<<<< HEAD
      dns.lookup(hostname, options, (err: Error | null, address: string, family: number) => {
        if (err) {
          callback(err);
          return;
        }
=======
      dns.lookup(
        hostname,
        options,
        (err: Error | null, address: string, family: number) => {
          if (err) {
            callback(err);
            return;
          }
>>>>>>> 442c5690

        // Cache the result
        dnsCache.set(cacheKey, {
          expires: now + ttl,
          addresses: [address],
          family,
        });

        callback(null, address, family);
      });
    };
  }

  /**
   * Starts a span for tracing
   *
   * @param name - Span name
   * @param attributes - Span attributes
   * @returns Span object
   * @private
   */
  private startSpan(name: string, attributes: Record<string, any> = {}): Span {
    if (this.observability) {
      return this.observability.startSpan(name, attributes);
    }

    // Return a no-op span if observability is not available
    return {
      setAttribute: () => { /* empty setAttribute */ },
      recordException: () => { /* empty recordException */ },
      setStatus: () => { /* empty setStatus */ },
      end: () => { /* empty end */ },
    };
  }
}<|MERGE_RESOLUTION|>--- conflicted
+++ resolved
@@ -5,32 +5,16 @@
  */
 
 import { createHash } from 'crypto';
-<<<<<<< HEAD
 import * as dns from 'dns';
 import { Agent as HttpAgent } from 'http';
 import { Agent as HttpsAgent } from 'https';
-=======
-import dns from 'dns';
-import _http, { Agent as HttpAgent } from 'http';
-import _https, { Agent as HttpsAgent } from 'https';
->>>>>>> 442c5690
 import { URL } from 'url';
 
 // Import these at the top to avoid require statements
 import { ConfigService } from '../config';
 
 import { Cache } from '../cache/cache';
-<<<<<<< HEAD
 import { errorFromHttpResponse } from '../error';
-=======
-import {
-  ErrorCategory as _ErrorCategory,
-  ErrorCode as _ErrorCode,
-  MidazError as _MidazError,
-  newNetworkError as _newNetworkError,
-  errorFromHttpResponse
-} from '../error';
->>>>>>> 442c5690
 import { Observability, Span } from '../observability/observability';
 
 import { RetryPolicy } from './retry-policy';
@@ -470,27 +454,7 @@
    * @param config - Configuration options for the client
    */
   constructor(config: HttpClientConfig = {}) {
-<<<<<<< HEAD
-    // Initialize all properties with default values to avoid undefined errors
-    this.baseUrls = {};
-    this.timeout = 30000; // Default timeout
-    this.retryPolicy = new RetryPolicy();
-    this.debug = false;
-    this.headers = {};
-    this.useIdempotencyKey = true;
-    this.idempotencyKeyHeader = 'Idempotency-Key';
-    this.keepAlive = true;
-    this.maxSockets = 10;
-    this.keepAliveMsecs = 60000;
-    this.enableHttp2 = true;
-    this.dnsCacheTtl = 300000;
-
-    // Import ConfigService using a dynamic require to avoid circular dependencies
-    // eslint-disable-next-line @typescript-eslint/no-var-requires
-    const { ConfigService } = require('../config');
-=======
     // Get the config service instance
->>>>>>> 442c5690
     const configService = ConfigService.getInstance();
 
     // Get API URL configuration from ConfigService
@@ -1060,36 +1024,20 @@
       }
 
       // Execute request with retry logic
-<<<<<<< HEAD
-      const response = await this.retryPolicy.execute(async () => {
-        const response = await fetch(urlWithParams, requestOptions);
-        // Handle non-successful responses
-        if (!response.ok) {
-          // Use the errorFromHttpResponse helper with the correct number of arguments
-
-          throw errorFromHttpResponse(
-            response.status,
-            await this.parseResponseBody(response),
-            method,
-            url
-          );
-        }
-=======
       const response = await this.retryPolicy.execute(
         async () => {
           const response = await fetch(urlWithParams, requestOptions);
-
           // Handle non-successful responses
           if (!response.ok) {
             // Use the errorFromHttpResponse helper with the correct number of arguments
-            return errorFromHttpResponse(
+
+            throw errorFromHttpResponse(
               response.status,
               await this.parseResponseBody(response),
               method,
               url
             );
           }
->>>>>>> 442c5690
 
           // Parse and return response body
           return this.parseResponseBody(response);
@@ -1294,22 +1242,11 @@
       }
 
       // If not in cache or expired, do a fresh lookup
-<<<<<<< HEAD
       dns.lookup(hostname, options, (err: Error | null, address: string, family: number) => {
         if (err) {
           callback(err);
           return;
         }
-=======
-      dns.lookup(
-        hostname,
-        options,
-        (err: Error | null, address: string, family: number) => {
-          if (err) {
-            callback(err);
-            return;
-          }
->>>>>>> 442c5690
 
         // Cache the result
         dnsCache.set(cacheKey, {
@@ -1338,10 +1275,18 @@
 
     // Return a no-op span if observability is not available
     return {
-      setAttribute: () => { /* empty setAttribute */ },
-      recordException: () => { /* empty recordException */ },
-      setStatus: () => { /* empty setStatus */ },
-      end: () => { /* empty end */ },
+      setAttribute: () => {
+        /* empty setAttribute */
+      },
+      recordException: () => {
+        /* empty recordException */
+      },
+      setStatus: () => {
+        /* empty setStatus */
+      },
+      end: () => {
+        /* empty end */
+      },
     };
   }
 }