--- conflicted
+++ resolved
@@ -3,12 +3,7 @@
  * @description Utilities for processing API responses, extracting data, and handling common response patterns
  */
 
-<<<<<<< HEAD
 import { ListResponse } from '../../models/common';
-=======
-import { ApiResponse as _ApiResponse, ListResponse } from '../../models/common';
-import { transformResponse as _transformResponse } from './model-transformer';
->>>>>>> 442c5690
 
 /**
  * Extracts items from an API response that may be either an array or a ListResponse object
