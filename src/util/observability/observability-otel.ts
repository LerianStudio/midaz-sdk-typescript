--- conflicted
+++ resolved
@@ -264,7 +264,7 @@
   constructor(options: ObservabilityOptions) {
     // Store options for later use
     this._options = { ...options };
-    
+
     // Initialize tracing if enabled
     if (options.enableTracing) {
       this.tracer = this.initializeTracing(options);
@@ -291,10 +291,10 @@
   private initializeTracing(options: ObservabilityOptions): Tracer {
     // In a real implementation, this would initialize the OpenTelemetry tracing SDK
     // For demonstration purposes, we're creating a simplified version
-    
+
     // Check if console exporter is enabled (default to true if not specified)
     const enableConsole = options.consoleExporter !== false;
-    
+
     return {
       startSpan: (name: string, attributes: Record<string, any> = {}) => {
         // Only log to console if console exporter is enabled
@@ -316,7 +316,9 @@
           },
           setStatus: (code: 'ok' | 'error', message?: string) => {
             if (enableConsole) {
-              console.debug(`[OpenTelemetry] Span status: ${code}${message ? ` - ${message}` : ''}`);
+              console.debug(
+                `[OpenTelemetry] Span status: ${code}${message ? ` - ${message}` : ''}`
+              );
             }
           },
           end: () => {
@@ -346,14 +348,10 @@
   private initializeMetrics(options: ObservabilityOptions): Meter {
     // In a real implementation, this would initialize the OpenTelemetry metrics SDK
     // For demonstration purposes, we're creating a simplified version
-<<<<<<< HEAD
-
-=======
-    
+
     // Check if console exporter is enabled (default to true if not specified)
     const enableConsole = options.consoleExporter !== false;
-    
->>>>>>> 442c5690
+
     return {
       createCounter: (name: string, options?: any) => {
         if (enableConsole) {
@@ -394,10 +392,10 @@
   private initializeLogging(options: ObservabilityOptions): Logger {
     // In a real implementation, this would initialize the OpenTelemetry logging SDK
     // For demonstration purposes, we're creating a simplified version
-    
+
     // Check if console exporter is enabled (default to true if not specified)
     const enableConsole = options.consoleExporter !== false;
-    
+
     return {
       debug: (message: string, attributes?: Record<string, any>) => {
         if (enableConsole) {
@@ -516,7 +514,7 @@
   async shutdown(): Promise<void> {
     // Check if console exporter is enabled (default to true if not specified)
     const enableConsole = this._options?.consoleExporter !== false;
-    
+
     if (enableConsole) {
       console.debug('[OpenTelemetry] Shutting down');
     }
