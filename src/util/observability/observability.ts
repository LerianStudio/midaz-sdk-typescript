/* eslint-disable @typescript-eslint/no-empty-function */
/**
 */

/** Configuration options for observability */
export interface ObservabilityOptions {
  /** Enable distributed tracing with spans and propagated context @default false */
  enableTracing?: boolean;

  /** Enable metrics collection and reporting @default false */
  enableMetrics?: boolean;

  /** Enable structured logging with trace context @default false */
  enableLogging?: boolean;

  /** Service name to identify in traces, metrics, and logs @default "midaz-typescript-sdk" */
  serviceName?: string;

  /** OpenTelemetry collector endpoint URL */
  collectorEndpoint?: string;

  /** Enable/disable console output for telemetry data @default true */
  consoleExporter?: boolean;
}

// Import ConfigService
import { ConfigService } from '../config';

/**
 * Default observability options
 * @internal
 */
function getDefaultObservabilityOptions(): ObservabilityOptions {
  const configService = ConfigService.getInstance();
  const observabilityConfig = configService.getObservabilityConfig();

  return {
    enableTracing: observabilityConfig.enableTracing,
    enableMetrics: observabilityConfig.enableMetrics,
    enableLogging: observabilityConfig.enableLogging,
    serviceName: observabilityConfig.serviceName,
    collectorEndpoint: observabilityConfig.collectorEndpoint,
    consoleExporter: true, // By default, enable console export of telemetry
  };
}

/** A span representing a unit of work in a distributed trace */
export interface Span {
  /** Sets a span attribute for filtering and grouping */
  setAttribute(key: string, value: string | number | boolean): void;

  /** Records an exception event to track errors */
  recordException(error: unknown): void;

  /** Sets the span status (ok or error) */
  setStatus(status: 'ok' | 'error', message?: string): void;

  /** Ends the span and records the duration */
  end(): void;
}

/**
 * No-op span that does nothing
 * Used when tracing is disabled to avoid null checks
 * @internal
 */
class NoopSpan implements Span {
  setAttribute(): void {
    /* empty setAttribute */
  }
  recordException(_error: unknown): void {
    /* empty recordException */
  }
  setStatus(): void {
    /* empty setStatus */
  }
  end(): void {
    /* empty end */
  }
}

// Import the OpenTelemetry provider

import { OpenTelemetryProvider } from './observability-otel';

/** Type for metric and log attribute values (primitives only) */
export type AttributeValue = string | number | boolean;

/**
 * Provides observability capabilities using OpenTelemetry
 *
 * @example
 * ```typescript
 * // Create an observability provider with custom options
 * const observability = new Observability({
 *   enableTracing: true,
 *   serviceName: 'my-service'
 * });
 *
 * // Start a span for an operation
 * const span = observability.startSpan('fetch-account');
 * span.setAttribute('accountId', 'acc-123');
 *
 * try {
 *   const result = await fetchAccount('acc-123');
 *   span.setStatus('ok');
 *   return result;
 * } catch (error) {
 *   span.recordException(error);
 *   span.setStatus('error', error.message);
 *   throw error;
 * } finally {
 *   span.end();
 * }
 * ```
 */
export class Observability {
  /** Configured observability options */
  public readonly options!: ObservabilityOptions;

  /** OpenTelemetry provider instance (if enabled) @protected */
  protected readonly otelProvider?: OpenTelemetryProvider;

  /** Creates a new observability provider with the specified options */
  constructor(options?: Partial<ObservabilityOptions>) {
    // If a global instance already exists, reuse it to avoid duplicating providers
    if (Observability.instance) {
      // Ignore any new options and just return existing instance
      return Observability.instance;
    }

    // Get default options from ConfigService and override with provided options
    const defaultOptions = getDefaultObservabilityOptions();

    this.options = {
      ...defaultOptions,
      ...options,
    };

    // Initialize OpenTelemetry if enabled
    if (this.isEnabled()) {
      this.otelProvider = this.createOtelProvider(this.options);
    }

    // Register this as the global instance
    Observability.instance = this;
  }

  /** Determines if any observability features are enabled @protected */
  protected isEnabled(): boolean {
    return (
      !!this.options.enableTracing || !!this.options.enableMetrics || !!this.options.enableLogging
    );
  }

  /** Creates an OpenTelemetry provider @protected */
  protected createOtelProvider(options: ObservabilityOptions): OpenTelemetryProvider {
    return new OpenTelemetryProvider(options);
  }

<<<<<<< HEAD
  /**
   * Starts a new span for an operation
   *
   * @param name - Name of the span
   * @param initialAttributes - Initial attributes for the span
=======
  /** 
   * Starts a new span for an operation 
   * 
>>>>>>> 4af71ae5
   */
  startSpan(name: string, initialAttributes: Record<string, AttributeValue> = {}): Span {
    if (!this.options.enableTracing || !this.otelProvider) {
      return this.createNoopSpan();
    }

    return this.otelProvider.startSpan(name, initialAttributes);
  }

  /** Records a metric with the specified name, value, and attributes */
  recordMetric(name: string, value: number, attributes: Record<string, AttributeValue> = {}): void {
    if (this.options.enableMetrics && this.otelProvider) {
      this.otelProvider.recordMetric(name, value, attributes);
    }
  }

  /** Logs a message with the specified level, message, and attributes */
  log(
    level: 'debug' | 'info' | 'warn' | 'error',
    message: string,
    attributes: Record<string, AttributeValue> = {}
  ): void {
    if (this.options.enableLogging) {
      if (this.otelProvider) {
        this.otelProvider.log(level, message, attributes);
      } else {
        // Fallback to console logging if OpenTelemetry is not available
        const logFn = console[level] || console.log;
        logFn(`[${level.toUpperCase()}] ${message}`, attributes);
      }
    }
  }

  /** Shuts down the observability provider and flushes telemetry data */
  async shutdown(): Promise<void> {
    if (this.otelProvider) {
      await this.otelProvider.shutdown();
    }
  }

  /** Creates a no-op span that does nothing @protected */
  protected createNoopSpan(): Span {
    return new NoopSpan();
  }

  // Static instance for global use
  private static instance?: Observability;

  /** Configures the global observability instance */
  static configure(options?: Partial<ObservabilityOptions>): Observability {
    Observability.instance = new Observability(options);
    return Observability.instance;
  }

  /** Gets the global observability instance */
  static getInstance(): Observability {
    if (!Observability.instance) {
      Observability.instance = new Observability();
    }
    return Observability.instance;
  }

  /** Starts a new span using the global instance */
  static startSpan(name: string, attributes: Record<string, AttributeValue> = {}): Span {
    return Observability.getInstance().startSpan(name, attributes);
  }

  /** Records a metric using the global instance */
  static recordMetric(
    name: string,
    value: number,
    attributes: Record<string, AttributeValue> = {}
  ): void {
    Observability.getInstance().recordMetric(name, value, attributes);
  }

  /** Logs a message using the global instance */
  static log(
    level: 'debug' | 'info' | 'warn' | 'error',
    message: string,
    attributes: Record<string, AttributeValue> = {}
  ): void {
    Observability.getInstance().log(level, message, attributes);
  }
}<|MERGE_RESOLUTION|>--- conflicted
+++ resolved
@@ -158,17 +158,9 @@
     return new OpenTelemetryProvider(options);
   }
 
-<<<<<<< HEAD
   /**
    * Starts a new span for an operation
    *
-   * @param name - Name of the span
-   * @param initialAttributes - Initial attributes for the span
-=======
-  /** 
-   * Starts a new span for an operation 
-   * 
->>>>>>> 4af71ae5
    */
   startSpan(name: string, initialAttributes: Record<string, AttributeValue> = {}): Span {
     if (!this.options.enableTracing || !this.otelProvider) {
