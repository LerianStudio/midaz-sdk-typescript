--- conflicted
+++ resolved
@@ -3,11 +3,7 @@
  */
 
 import { Status, StatusCode } from './common';
-<<<<<<< HEAD
-import { BuildableModel, Builder, ModelBuilder } from './common-helpers';
-=======
 import { Builder, ModelBuilder } from './common-helpers';
->>>>>>> 442c5690
 
 /**
  * Represents an asset in a ledger system
@@ -82,10 +78,10 @@
 export interface AssetBuilder extends Builder<CreateAssetInput, AssetBuilder> {
   /** Set the name for the asset */
   withName(name: string): AssetBuilder;
-  
+
   /** Set the code for the asset */
   withCode(code: string): AssetBuilder;
-  
+
   /** Set the type for the asset */
   withType(type: string): AssetBuilder;
 }
@@ -93,7 +89,8 @@
 /** Implementation of the AssetBuilder interface */
 export class AssetBuilderImpl
   extends ModelBuilder<CreateAssetInput, AssetBuilder>
-  implements AssetBuilder {
+  implements AssetBuilder
+{
   constructor(model: CreateAssetInput) {
     super(model);
   }
@@ -128,11 +125,7 @@
 /**
  * Creates a new asset builder with type field pre-filled
  */
-export function createAssetBuilderWithType(
-  name: string,
-  code: string,
-  type: string
-): AssetBuilder {
+export function createAssetBuilderWithType(name: string, code: string, type: string): AssetBuilder {
   const model: CreateAssetInput = {
     name,
     code,
@@ -150,7 +143,8 @@
 /** Implementation of the UpdateAssetBuilder interface */
 export class UpdateAssetBuilderImpl
   extends ModelBuilder<UpdateAssetInput, UpdateAssetBuilder>
-  implements UpdateAssetBuilder {
+  implements UpdateAssetBuilder
+{
   constructor(model: UpdateAssetInput) {
     super(model);
   }
@@ -172,10 +166,7 @@
 /**
  * Sets the status on a CreateAssetInput
  */
-export function withStatus<T extends { status?: StatusCode }>(
-  input: T,
-  status: StatusCode
-): T {
+export function withStatus<T extends { status?: StatusCode }>(input: T, status: StatusCode): T {
   input.status = status;
   return input;
 }
