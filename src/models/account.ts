--- conflicted
+++ resolved
@@ -152,7 +152,8 @@
  */
 export class AccountBuilderImpl
   extends ModelBuilder<CreateAccountInput, AccountBuilder>
-  implements AccountBuilder {
+  implements AccountBuilder
+{
   constructor(model: CreateAccountInput) {
     super(model);
   }
@@ -224,7 +225,8 @@
  */
 export class UpdateAccountBuilderImpl
   extends ModelBuilder<UpdateAccountInput, UpdateAccountBuilder>
-  implements UpdateAccountBuilder {
+  implements UpdateAccountBuilder
+{
   constructor(model: UpdateAccountInput) {
     super(model);
   }
@@ -249,7 +251,6 @@
  * Creates a new account update builder with method chaining
  */
 export function createUpdateAccountBuilder(): UpdateAccountBuilder {
-<<<<<<< HEAD
   return new UpdateAccountBuilderImpl({});
 }
 
@@ -277,8 +278,4 @@
   alias: string
 ): CreateAccountInput {
   return createAccountBuilder(name, assetCode, type).withAlias(alias).build();
-=======
-  const model: UpdateAccountInput = {};
-  return new UpdateAccountBuilderImpl(model);
->>>>>>> 442c5690
 }